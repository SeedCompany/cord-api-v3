--- conflicted
+++ resolved
@@ -1,10 +1,6 @@
 import {
   contains,
-<<<<<<< HEAD
   greaterThan,
-=======
-  equals,
->>>>>>> 68abacba
   inArray,
   node,
   Query,
@@ -658,12 +654,7 @@
   });
 }
 
-<<<<<<< HEAD
-// LIST Filtering
-export function filterByStringArray(
-=======
 export function filterByArray(
->>>>>>> 68abacba
   query: Query,
   label: string,
   filterKey: string,
@@ -684,7 +675,6 @@
   ]);
   query.where({
     readPerm: inArray(['permList'], true),
-<<<<<<< HEAD
     [filterKey]: { value: inArray(filterValue) },
   });
   query.with(`permList, node`);
@@ -722,10 +712,6 @@
       readPerm: inArray(['permList'], true),
       [`${filterKey}_count`]: greaterThan(0),
     });
-=======
-    [filterKey]: { value: equals(filterValue) },
-  });
->>>>>>> 68abacba
 }
 
 // used to search a specific user's relationship to the target base node
