--- conflicted
+++ resolved
@@ -4,11 +4,7 @@
   UnwrapSecured,
   isSecured,
   unwrapSecured,
-<<<<<<< HEAD
-  UnwrapSecured,
   Resource,
-=======
->>>>>>> 66d60291
 } from '../../common';
 import { Injectable, NotFoundException } from '@nestjs/common';
 
