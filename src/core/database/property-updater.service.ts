--- conflicted
+++ resolved
@@ -13,17 +13,21 @@
 import { ISession } from '../../components/auth';
 import { ILogger, Logger } from '../../core';
 
+interface ReadPropertyResult {
+  value: any;
+  canEdit?: boolean;
+  canRead?: boolean;
+}
+interface ReadPropertiesResult {
+  [key: string]: ReadPropertyResult;
+}
+
 @Injectable()
 export class PropertyUpdaterService {
   constructor(
     private readonly db: Connection,
-<<<<<<< HEAD
     @Logger('PropertyUpdater:service') private readonly logger: ILogger
   ) {}
-=======
-    @Logger('PropertyUpdater:service') private readonly logger: ILogger,
-  ) { }
->>>>>>> 504fae9a
 
   async updateProperties<TObject extends Resource>({
     session,
@@ -138,18 +142,18 @@
       ...object,
       ...(isSecured(object[key])
         ? // replace value in secured object keeping can* properties
-        {
-          [key]: {
-            ...object[key],
-            value,
-          },
-        }
+          {
+            [key]: {
+              ...object[key],
+              value,
+            },
+          }
         : // replace value directly
-        { [key]: value }),
+          { [key]: value }),
     };
   }
 
-  async readProperties({
+  async readProperties<T>({
     id,
     session,
     props,
@@ -157,92 +161,67 @@
   }: {
     id: string;
     session: ISession;
-    props: ReadonlyArray<string>;
+    props: readonly string[];
     nodevar: string;
-  }):Promise<{ [key:string]: { value: any, canEdit?:boolean, canRead?:boolean } }>{
-    const result: { [key:string]: { value: any, canEdit?:boolean, canRead?:boolean } } = {};
+  }): Promise<T> {
+    const result: ReadPropertiesResult = {};
     for (const prop of props) {
-<<<<<<< HEAD
-      const key = prop as string;
-      result[prop] = (await this.readProperty({
+      result[prop] = await this.readProperty({
         id,
         session,
-        key,
+        aclReadProp: prop,
         nodevar,
-      })) as UnwrapSecured<TObject[keyof TObject]>;
-=======
-      result[prop] = await this.readProperty({ id, session, prop, nodevar });
->>>>>>> 504fae9a
-    }
-    return result;
-  }
-
-<<<<<<< HEAD
-  async readProperty<TObject extends Resource>({
-=======
+      });
+    }
+    const initial: { [index: string]: any } = {};
+    return props.reduce((prev, current) => {
+      prev[current] = result[current].value;
+      return prev;
+    }, initial) as T;
+  }
+
   async readProperty({
->>>>>>> 504fae9a
     id,
     session,
     nodevar,
-    prop
+    aclReadProp,
   }: {
     id: string;
     session: ISession;
     nodevar: string;
-<<<<<<< HEAD
-    aclReadProp?: string;
-  }): Promise<{ value: string; canEdit?: boolean; canRead?: boolean }> {
-    const aclReadPropName = aclReadProp || `canRead${upperFirst(key)}`;
-    const aclEditPropName = `canEdit${upperFirst(key)}`;
-=======
-    prop: string
-  }): Promise<{ value: any; canEdit?: boolean; canRead?: boolean }> {
-
-    const aclReadPropName = `canRead${upperFirst(prop)}`;
-    const aclEditPropName = `canEdit${upperFirst(prop)}`;
+    aclReadProp: string;
+  }): Promise<ReadPropertyResult> {
+    const aclReadPropName = `canRead${upperFirst(aclReadProp)}`;
+    const aclEditPropName = `canEdit${upperFirst(aclReadProp)}`;
     const aclReadNodeName = `canRead${upperFirst(nodevar)}s`;
-    let content:string, type:string = nodevar;
-
-    if (nodevar === "lang") {
-      type = "language"
-    } 
-
-    if (prop === "id" || prop === "createdAt") {
+    let content: string,
+      type: string = nodevar;
+
+    if (nodevar === 'lang') {
+      type = 'language';
+    }
+
+    if (aclReadProp === 'id' || aclReadProp === 'createdAt') {
       content = `
       (${nodevar}:${upperFirst(type)} { active: true, id: $id })
-      return ${nodevar}.${prop} as value, ${nodevar}.${aclReadNodeName} as canRead, null as canEdit
-      `
+      return ${nodevar}.${aclReadProp} as value, ${nodevar}.${aclReadNodeName} as canRead, null as canEdit
+      `;
     } else {
       content = `
       (${nodevar}: ${upperFirst(type)} { active: true, id: $id })
       WITH * OPTIONAL MATCH (user)<-[:member]-(acl:ACL { ${aclReadPropName}: true })
-      -[:toNode]->(${nodevar})-[:${prop} {active: true}]->(${prop}:Property {active: true})
-      RETURN ${prop}.value as value, acl.${aclReadPropName} as canRead, acl.${aclEditPropName} as canEdit
-      `
-    }
-
->>>>>>> 504fae9a
+      -[:toNode]->(${nodevar})-[:${aclReadProp} {active: true}]->(${aclReadProp}:Property {active: true})
+      RETURN ${aclReadProp}.value as value, acl.${aclReadPropName} as canRead, acl.${aclEditPropName} as canEdit
+      `;
+    }
+
     const query = `
     match  (token:Token {
       active: true,
       value: $token
     })
     <-[:token { active: true }]-
-<<<<<<< HEAD
-    (requestingUser:User {
-      active: true,
-      id: $userId
-    })
-    with * optional match (user:User {active: true, id: $id, owningOrgId: $owningOrgId})
-    with * optional match  (requestingUser) <- [:member]-(acl:ACL { ${aclReadPropName}:true })
-    with * optional match  (user) <- [:member]-(acl2:ACL { ${aclReadPropName}:true })
-    -[:toNode]->(${nodevar})-[:${key} {active: true}]->(${key})
-    return ${key}.value as value, acl2.${aclReadPropName} as canRead, acl2.${aclEditPropName} as canEdit, user.${key} as ${key}
-    `;
-=======
     (user:User {  ${aclReadNodeName}: true }),${content}`;
->>>>>>> 504fae9a
 
     const result = await this.db
       .query()
@@ -255,11 +234,11 @@
       .run();
 
     if (!result.length) {
-      if(nodevar === "lang") console.info("QUERY", query, prop);
+      if (nodevar === 'lang') console.info('QUERY', query, aclReadProp);
       throw new NotFoundException('Could not find requested key');
     }
 
-    return result[0] as { value: any; canEdit?: boolean; canRead?: boolean };
+    return result[0] as ReadPropertyResult;
   }
 
   async list<TObject extends Resource>({
