--- conflicted
+++ resolved
@@ -1,23 +1,10 @@
-<<<<<<< HEAD
-=======
 import { Connection, node, relation, contains } from 'cypher-query-builder';
->>>>>>> 26efad27
 import { Injectable, NotFoundException } from '@nestjs/common';
-import { ForbiddenError } from 'apollo-server-core';
-import { Connection, contains, node, relation } from 'cypher-query-builder';
-import { upperFirst } from 'lodash';
-import { DateTime } from 'luxon';
 import {
+  Resource,
+  UnwrapSecured,
   isSecured,
-  Order,
-  Resource,
   unwrapSecured,
-<<<<<<< HEAD
-  UnwrapSecured,
-} from '../../common';
-import { ISession } from '../../components/auth';
-import { ILogger, Logger } from '../../core';
-=======
   Order,
 } from '../../common';
 import { ILogger, Logger } from '../../core';
@@ -25,13 +12,12 @@
 import { ISession } from '../../components/auth';
 import { upperFirst } from 'lodash';
 import { ForbiddenError } from 'apollo-server-core';
->>>>>>> 26efad27
 
 @Injectable()
 export class PropertyUpdaterService {
   constructor(
     private readonly db: Connection,
-    @Logger('PropertyUpdater:service') private readonly logger: ILogger
+    @Logger('PropertyUpdater:service') private readonly logger: ILogger,
   ) {}
 
   async updateProperties<TObject extends Resource>({
@@ -56,7 +42,7 @@
         continue;
       }
       updated = await this.updateProperty({
-        object: updated,
+        object,
         session,
         key: prop,
         value: changes[prop],
@@ -127,13 +113,11 @@
         relation('out', 'toProp', key as string, {
           active: true,
           createdAt: now,
-          owningOrgId: session.owningOrgId,
         }),
         node('newPropNode', 'Property', {
           active: true,
           createdAt: now,
           value,
-          owningOrgId: session.owningOrgId,
         }),
       ])
       .return('newPropNode')
@@ -172,21 +156,12 @@
     const result: { [Key in keyof TObject]?: UnwrapSecured<TObject[Key]> } = {};
     for (const prop of props) {
       const key = prop as string;
-<<<<<<< HEAD
-      result[prop] = (await this.readProperty({
-        id,
-        session,
-        key,
-        nodevar,
-      })) as UnwrapSecured<TObject[keyof TObject]>;
-=======
       result[prop] = await this.readProperty({ id, session, key, nodevar }) as UnwrapSecured<TObject[keyof TObject]>;
->>>>>>> 26efad27
     }
     return result;
   }
 
-  async readProperty<TObject extends Resource>({
+  async readProperty<TObject extends Resource, Key extends keyof TObject>({
     id,
     session,
     key,
@@ -199,15 +174,16 @@
     nodevar: string;
     aclReadProp?: string;
   }): Promise<{ value: string; canEdit?: boolean; canRead?: boolean }> {
-    const aclReadPropName = aclReadProp || `canRead${upperFirst(key)}`;
-    const aclEditPropName = `canEdit${upperFirst(key)}`;
+    const aclReadPropName =
+      aclReadProp || `canRead${upperFirst(key as string)}`;
+    const aclEditPropName = `canEdit${upperFirst(key as string)}`;
     const query = `
-    match  (token:Token {
+    match  (token:Token { 
       active: true,
       value: $token
     })
     <-[:token { active: true }]-
-    (requestingUser:User {
+    (requestingUser:User { 
       active: true,
       id: $userId
     })
@@ -250,106 +226,13 @@
     aclEditProp,
     input,
   }: {
-<<<<<<< HEAD
-    session: ISession;
-    props: ReadonlyArray<
-      keyof TObject | { secure: boolean; name: keyof TObject; list?: boolean }
-    >;
-=======
     session: ISession,
     props: ReadonlyArray<keyof TObject>,
->>>>>>> 26efad27
     nodevar: string;
     owningOrgId?: string;
     skipOwningOrgCheck?: boolean;
     aclReadProp?: string;
     aclEditProp?: string;
-<<<<<<< HEAD
-    input: {
-      page: number;
-      count: number;
-      sort: string;
-      order: Order;
-      filter: Record<string, any>;
-    };
-  }): Promise<{ hasMore: boolean; total: number; items: TObject[] }> {
-    const nodeName = upperFirst(nodevar);
-    const aclReadPropName = aclReadProp || `canRead${nodeName}`;
-    const aclEditPropName = aclEditProp || `canEdit${nodeName}`;
-    const owningOrgFilter = skipOwningOrgCheck
-      ? {}
-      : { owningOrgId: owningOrgId || session.owningOrgId };
-    const idFilter = input.filter.id ? { id: input.filter.id } : {};
-    const userIdFilter = input.filter.userId ? { id: input.filter.userId } : {};
-
-    const query = this.db.query().match([
-      [
-        node('token', 'Token', {
-          active: true,
-          value: session.token,
-        }),
-        relation('in', '', 'token', {
-          active: true,
-        }),
-        node('requestingUser', 'User', {
-          active: true,
-          [aclReadPropName]: true,
-        }),
-      ],
-    ]);
-
-    if (Object.keys(userIdFilter).length) {
-      query.match([
-        [
-          node('user', 'User', {
-            active: true,
-            ...userIdFilter,
-          }),
-          relation('out', '', nodevar, {
-            active: true,
-          }),
-          node('n', nodeName, {
-            active: true,
-            ...idFilter,
-          }),
-        ],
-      ]);
-    } else {
-      query.match([
-        node('n', nodeName, {
-          active: true,
-          ...idFilter,
-        }),
-      ]);
-    }
-    query.with('count(n) as total, requestingUser');
-
-    for (const prop of props) {
-      const propName = typeof prop === 'object' ? prop.name : prop;
-
-      query.optionalMatch([
-        node('n', nodeName, {
-          active: true,
-          ...owningOrgFilter,
-        }),
-        relation('out', '', propName as string, { active: true }),
-        node(propName as string, 'Property', { active: true }),
-      ]);
-    }
-
-    if (input.filter && Object.keys(input.filter).length) {
-      const where: Record<string, any> = {};
-      for (const k in input.filter) {
-        if (k !== 'id' && k !== 'userId') {
-          where[k + '.value'] = contains(input.filter[k]);
-        }
-      }
-      if (Object.keys(where).length) {
-        query.where(where);
-      }
-    }
-
-=======
     input: { page: number, count: number, sort: string, order: Order, filter: Record<string, any> },
   }): Promise<{ hasMore: boolean, total: number, items: TObject[] }> {
     const nodeName = upperFirst(nodevar);
@@ -402,7 +285,6 @@
       query.where(where);
     }
   
->>>>>>> 26efad27
     query
       .returnDistinct([
         // return total count
@@ -413,35 +295,19 @@
           requestingUser: [
             { [aclReadPropName]: aclReadPropName },
             { [aclEditPropName]: aclEditPropName },
-<<<<<<< HEAD
-          ],
-=======
           ]
->>>>>>> 26efad27
         },
 
         // always return the <node>.id and <node>.createdAt field
         {
-<<<<<<< HEAD
-          n: [{ id: 'id' }, { createdAt: 'createdAt' }],
-=======
           n: [ { id: 'id' }, { createdAt: 'createdAt' } ]
->>>>>>> 26efad27
         },
 
         // return the rest of the requested properties
         ...props.map(prop => {
-<<<<<<< HEAD
-          const propName = (typeof prop === 'object'
-            ? prop.name
-            : prop) as string;
-          return { [propName + '.value']: propName };
-        }),
-=======
           const propName: string = prop as string;
           return { [propName + '.value']: propName };
         })
->>>>>>> 26efad27
       ])
       .orderBy([input.sort], input.order)
       .skip((input.page - 1) * input.count)
@@ -461,43 +327,11 @@
       };
 
       for (const prop of props) {
-<<<<<<< HEAD
-        const propName = (typeof prop === 'object'
-          ? prop.name
-          : prop) as string;
-        const secure = typeof prop === 'object' ? prop.secure : true;
-        const list = typeof prop === 'object' ? prop.list : false;
-
-        if (list) {
-          const value = row[propName] ? row[propName].split(',') : [];
-
-          if (secure) {
-            item[propName] = {
-              value,
-              canRead: Boolean(row[aclReadPropName]),
-              canEdit: Boolean(row[aclEditPropName]),
-            };
-          } else {
-            item[propName] = value;
-          }
-        } else {
-          if (secure) {
-            item[propName] = {
-              value: row[propName],
-              canRead: Boolean(row[aclReadPropName]),
-              canEdit: Boolean(row[aclEditPropName]),
-            };
-          } else {
-            item[propName] = row[propName];
-          }
-        }
-=======
         item[prop] = {
           value: row[prop as string],
           canRead: Boolean(row[aclReadPropName]),
           canEdit: Boolean(row[aclEditPropName]),
         };
->>>>>>> 26efad27
       }
 
       return item;
@@ -519,37 +353,41 @@
     object: TObject;
     aclEditProp: string;
   }) {
-    await this.db
-      .query()
-      .raw(
-        `
-        MATCH
-        (token:Token {
-          active: true,
-          value: $token
-        })
-        <-[:token {active: true}]-
-        (requestingUser:User {
-          active: true,
-          id: $requestingUserId,
-          ${aclEditProp}: true
-        }),
-        (object {
-          active: true,
-          id: $objectId
-        })
-        SET
-          object.active = false
-        RETURN
-          object.id as id
-        `,
-        {
-          requestingUserId: session.userId,
-          token: session.token,
-          objectId: object.id,
-        }
-      )
-      .run();
+    try {
+      const result = await this.db
+        .query()
+        .raw(
+          `
+          MATCH
+          (token:Token {
+            active: true,
+            value: $token
+          })
+          <-[:token {active: true}]-
+          (requestingUser:User {
+            active: true,
+            id: $requestingUserId,
+            ${aclEditProp}: true
+          }),
+          (object {
+            active: true,
+            id: $objectId
+          })
+          SET
+            object.active = false
+          RETURN
+            object.id as id
+          `,
+          {
+            requestingUserId: session.userId,
+            token: session.token,
+            objectId: object.id,
+          },
+        )
+        .run();
+    } catch (e) {
+      throw e;
+    }
     this.logger.info(``);
   }
 
@@ -564,13 +402,17 @@
     props: ReadonlyArray<keyof TObject>;
     nodevar: string;
   }) {
-    for (const prop of props) {
-      await this.deleteProperty({
-        object,
-        session,
-        key: prop,
-        nodevar,
-      });
+    try {
+      for (const prop of props) {
+        await this.deleteProperty({
+          object,
+          session,
+          key: prop,
+          nodevar,
+        });
+      }
+    } catch (e) {
+      throw e;
     }
   }
 
@@ -590,6 +432,7 @@
     const aclEditPropName =
       aclEditProp || `canEdit${upperFirst(key as string)}`;
 
+    const now = DateTime.local().toNeo4JDateTime();
     const result = await this.db
       .query()
       .match([
@@ -649,7 +492,8 @@
     aclEditProp?: string;
   }): Promise<void> {
     const aclEditPropName =
-      aclEditProp || `canEdit${upperFirst(baseNodeLabel)}`;
+      aclEditProp || `canEdit${upperFirst(baseNodeLabel as string)}`;
+
     await this.createBaseNode<TObject>({
       session,
       baseNodeLabel,
@@ -657,20 +501,6 @@
       acls,
       aclEditProp: aclEditPropName,
     });
-<<<<<<< HEAD
-    await Promise.all(
-      Object.keys(input)
-        .filter(key => !(key === 'id' || key === 'userId'))
-        .map(async key => {
-          await this.createProperty({
-            session,
-            key,
-            value: input[key as keyof TObject] as string,
-            id: input.id!,
-          });
-        })
-    );
-=======
 
     const wait: Promise<void>[] = [];
     Object.keys(input).map(async key => {
@@ -687,7 +517,6 @@
       );
     });
     await Promise.all(wait);
->>>>>>> 26efad27
   }
 
   async createBaseNode<TObject extends Resource>({
@@ -703,7 +532,7 @@
     acls: Record<string, boolean>;
     aclEditProp?: string;
   }): Promise<void> {
-    const aclString = JSON.stringify(acls).replace(/"/g, '');
+    const aclString = JSON.stringify(acls).replace(/\"/g, '');
     const query = `
         MATCH
           (token:Token {
@@ -729,7 +558,7 @@
       `;
 
     try {
-      await this.db
+      const result = await this.db
         .query()
         .raw(query, {
           requestingUserId: session.userId,
@@ -737,6 +566,7 @@
           id: input.id,
         })
         .run();
+
     } catch (e) {
       const ACLQuery = `MATCH
       (token:Token {
@@ -787,23 +617,21 @@
         }),
         (item {id: $id, active: true})
       CREATE
-        (item)-[rel :${key} { active: true , createdAt: datetime(), owningOrgId: $owningOrgId}]->
+        (item)-[rel :${key} { active: true , createdAt: datetime()}]->
            (${key}: Property {
              active: true,
-             value: "${value}",
-             owningOrgId: $owningOrgId
+             value: "${value}"
            })
       RETURN
         ${key}.value, rel
       `;
 
     try {
-      await this.db
+      const result = await this.db
         .query()
         .raw(query, {
           token: session.token,
           requestingUserId: session.userId,
-          owningOrgId: session.owningOrgId,
           id,
           key,
           value,
