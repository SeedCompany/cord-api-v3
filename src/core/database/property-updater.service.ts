--- conflicted
+++ resolved
@@ -6,12 +6,8 @@
   isSecured,
   unwrapSecured,
 } from '../../common';
-<<<<<<< HEAD
 import { User } from '../../components/user/dto';
-
-=======
 import { ILogger, Logger } from '../../core';
->>>>>>> 1fe81bf0
 import { DateTime } from 'luxon';
 import { ISession } from '../../components/auth';
 import { upperFirst } from 'lodash';
