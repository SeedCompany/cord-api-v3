import { Injectable } from '@nestjs/common';
import {
  Connection,
  equals,
  node,
  Query,
  regexp,
  relation,
} from 'cypher-query-builder';
import type { Pattern } from 'cypher-query-builder/dist/typings/clauses/pattern';
import { cloneDeep, Many, upperFirst } from 'lodash';
import { DateTime } from 'luxon';
import { assert } from 'ts-essentials';
import {
  isSecured,
  many,
  Order,
  Resource,
  ServerException,
  Session,
  UnauthorizedException,
  unwrapSecured,
  UnwrapSecured,
} from '../../common';
import { ILogger, Logger, ServiceUnavailableError } from '..';
import { AbortError, retry, RetryOptions } from '../../common/retry';
import { ConfigService } from '../config/config.service';
import {
<<<<<<< HEAD
  determineSortValue,
=======
  matchRequestingUser,
>>>>>>> 2f1a5971
  setBaseNodeLabelsAndIdDeleted,
  setPropLabelsAndValuesDeleted,
  UniqueProperties,
} from './query.helpers';
import { hasMore } from './results';

export const property = (
  prop: string,
  value: any | null,
  baseNode: string,
  propVar = prop,
  extraPropLabel?: Many<string>
) => [
  [
    node(baseNode),
    relation('out', '', prop, {
      active: true,
      createdAt: DateTime.local(),
    }),
    node(propVar, ['Property', ...many(extraPropLabel ?? [])], {
      value,
    }),
  ],
];

export const matchSession = (
  session: Session,
  {
    // eslint-disable-next-line @seedcompany/no-unused-vars
    withAclEdit,
    // eslint-disable-next-line @seedcompany/no-unused-vars
    withAclRead,
    requestingUserConditions = {},
  }: {
    withAclEdit?: string;
    withAclRead?: string;
    requestingUserConditions?: Record<string, any>;
  } = {}
) => [
  node('token', 'Token', {
    active: true,
    value: session.token,
  }),
  relation('in', '', 'token', {
    active: true,
  }),
  node('requestingUser', 'User', {
    id: session.userId,
    ...requestingUserConditions,
  }),
];

@Injectable()
export class DatabaseService {
  constructor(
    private readonly db: Connection,
    private readonly config: ConfigService,
    @Logger('database:service') private readonly logger: ILogger
  ) {}

  /**
   * This will run the function after connecting to the database.
   * If connection to database fails while executing function it will keep
   * retrying (after another successful connection) until the function finishes.
   */
  async runOnceUntilCompleteAfterConnecting(run: () => Promise<void>) {
    await this.waitForConnection(
      {
        forever: true,
        minTimeout: { seconds: 10 },
        maxTimeout: { minutes: 5 },
      },
      run
    );
  }

  /**
   * Wait for database connection.
   * Optionally run a function in retry context after connecting.
   */
  async waitForConnection(options?: RetryOptions, then?: () => Promise<void>) {
    await retry(async () => {
      try {
        await this.getServerInfo();
        await then?.();
      } catch (e) {
        throw e instanceof ServiceUnavailableError ? e : new AbortError(e);
      }
    }, options);
  }

  query(): Query {
    return this.db.query();
  }

  async getServerInfo() {
    const info = await this.db
      .query()
      .raw(
        `call dbms.components()
         yield name, versions, edition
         unwind versions as version
         return name, version, edition`
      )
      .asResult<{ name: string; version: string; edition: string }>()
      .first();
    if (!info) {
      throw new ServerException('Unable to determine server info');
    }
    return info;
  }

  async sgUpdateProperties<TObject extends Resource>({
    session,
    object,
    props,
    changes,
    nodevar,
  }: {
    session: Session;
    object: TObject;
    props: ReadonlyArray<keyof TObject & string>;
    changes: { [Key in keyof TObject]?: UnwrapSecured<TObject[Key]> };
    nodevar: string;
  }) {
    let updated = object;
    for (const prop of props) {
      if (
        changes[prop] === undefined ||
        unwrapSecured(object[prop]) === changes[prop]
      ) {
        continue;
      }
      updated = await this.sgUpdateProperty({
        object: updated,
        session,
        key: prop,
        value: changes[prop],
        nodevar,
      });
    }
    return updated;
  }

  async sgUpdateProperty<
    TObject extends Resource,
    Key extends keyof TObject & string
  >({
    session,
    object,
    key,
    value,
    nodevar,
  }: {
    session: Session;
    object: TObject;
    key: Key;
    value?: UnwrapSecured<TObject[Key]>;
    aclEditProp?: string;
    nodevar: string;
  }): Promise<TObject> {
    const createdAt = DateTime.local();
    const nodePropsToUpdate = {
      createdAt,
      value,
      sortValue: determineSortValue(value),
    };
    const update = this.db
      .query()
      .match([matchSession(session)])
      .match([
        node(nodevar, upperFirst(nodevar), {
          id: object.id,
        }),
      ])
      .match([
        node('requestingUser'),
        relation('in', '', 'member'),
        node('', 'SecurityGroup'),
        relation('out', '', 'permission'),
        node('', 'Permission', {
          property: key as string,
          // admin: true,
          edit: true,
        }),
        relation('out', '', 'baseNode'),
        node(nodevar),
        relation('out', 'oldToProp', key as string, { active: true }),
        node('oldPropVar', 'Property'),
      ])
      .setValues({
        'oldToProp.active': false,
      })
      .with('*')
      .limit(1)
      .create([
        node(nodevar),
        relation('out', 'toProp', key as string, {
          active: true,
          createdAt,
        }),
        node('newPropNode', 'Property', nodePropsToUpdate),
      ])
      .return('newPropNode');
    let result;

    try {
      result = await update.first();
    } catch (e) {
      this.logger.error('Neo4jError ', e);
      throw new ServerException('Failed to update property', e);
    }

    if (!result) {
      throw new UnauthorizedException(
        `You do not have permission to update property: ${key}`,
        key
      );
    }

    return {
      ...object,
      ...(isSecured(object[key])
        ? // replace value in secured object keeping can* properties
          {
            [key]: {
              ...object[key],
              value,
            },
          }
        : // replace value directly
          { [key]: value }),
    };
  }

  async list<TObject extends Resource>({
    session,
    props,
    nodevar,
    // eslint-disable-next-line @seedcompany/no-unused-vars
    owningOrgId,
    // eslint-disable-next-line @seedcompany/no-unused-vars
    skipOwningOrgCheck,
    aclReadProp,
    aclEditProp,
    input,
  }: {
    session: Session;
    props: ReadonlyArray<
      keyof TObject | { secure: boolean; name: keyof TObject; list?: boolean }
    >;
    nodevar: string;
    owningOrgId?: string;
    skipOwningOrgCheck?: boolean;
    aclReadProp?: string;
    aclEditProp?: string;
    input: {
      page: number;
      count: number;
      sort: string;
      order: Order;
      filter: Record<string, any>;
    };
  }): Promise<{ hasMore: boolean; total: number; items: TObject[] }> {
    const nodeName = upperFirst(nodevar);
    const aclReadPropName = aclReadProp || `canRead${nodeName}`;
    const aclEditPropName = aclEditProp || `canEdit${nodeName}`;
    const idFilter = input.filter.id ? { id: input.filter.id } : {};
    const userIdFilter = input.filter.userId ? { id: input.filter.userId } : {};

    const query = this.db.query().match([
      matchSession(session, {
        withAclRead: aclReadPropName,
      }),
    ]);

    if (Object.keys(userIdFilter).length) {
      query.match([
        [
          node('user', 'User', {
            ...userIdFilter,
          }),
          relation('out', '', nodevar, {
            active: true,
          }),
          node('n', nodeName, {
            ...idFilter,
          }),
        ],
      ]);
    } else {
      query.match([
        node('n', nodeName, {
          ...idFilter,
        }),
      ]);
    }
    query.with('count(n) as total, requestingUser, n');

    for (const prop of props) {
      const propName = typeof prop === 'object' ? prop.name : prop;

      query.optionalMatch([
        node('n', nodeName),
        relation('out', '', propName as string, { active: true }),
        node(propName as string, 'Property'),
      ]);
    }

    query.with([
      // with the ACL fields
      'requestingUser',

      // always with <node>
      'n',

      // with the rest of the requested properties
      ...props.map((prop) => {
        const propName = (typeof prop === 'object'
          ? prop.name
          : prop) as string;
        return propName;
      }),
    ]);

    if (input.filter && Object.keys(input.filter).length) {
      const where: Record<string, any> = {};
      for (const [k, val] of Object.entries(input.filter)) {
        if (k !== 'id' && k !== 'userId' && k !== 'mine') {
          assert(
            typeof val === 'string',
            `Filter "${k}" must have a string value`
          );
          if (!Array.isArray(val)) {
            where[k + '.value'] = regexp(`.*${val}.*`, true);
          } else {
            where[k + '.value'] = equals(val);
          }
        }
      }
      if (Object.keys(where).length) {
        query.where(where);
      }
    }

    // Clone the query here, before we apply limit/offsets, so that we can get an accurate aggregate of the total filtered result set
    const countQuery = cloneDeep(query);
    countQuery.return('count(n) as total');

    query
      .returnDistinct([
        // return the ACL fields
        {
          requestingUser: [
            { [aclReadPropName]: aclReadPropName },
            { [aclEditPropName]: aclEditPropName },
          ],
        },

        // always return the <node>.id and <node>.createdAt field
        {
          n: [{ id: 'id' }, { createdAt: 'createdAt' }],
        },

        // return the rest of the requested properties
        ...props.map((prop) => {
          const propName = (typeof prop === 'object'
            ? prop.name
            : prop) as string;
          return { [propName + '.value']: propName };
        }),
      ])
      .orderBy([input.sort], input.order)
      .skip((input.page - 1) * input.count)
      .limit(input.count);

    const result = await query.run();
    const countResult = await countQuery.run();

    const total = countResult[0]?.total || 0;

    const items = result.map<TObject>((row) => {
      const item: any = {
        id: row.id,
        createdAt: row.createdAt,
      };

      for (const prop of props) {
        const propName = (typeof prop === 'object'
          ? prop.name
          : prop) as string;
        const secure = typeof prop === 'object' ? prop.secure : true;
        const list = typeof prop === 'object' ? prop.list : false;

        if (list) {
          const value = row[propName] ?? [];

          if (secure) {
            item[propName] = {
              value,
              canRead: Boolean(row[aclReadPropName]) || false,
              canEdit: Boolean(row[aclEditPropName]) || false,
            };
          } else {
            item[propName] = value;
          }
        } else if (secure) {
          item[propName] = {
            value: row[propName],
            canRead: Boolean(row[aclReadPropName]) || false,
            canEdit: Boolean(row[aclEditPropName]) || false,
          };
        } else {
          item[propName] = row[propName];
        }
      }

      return item;
    });

    return {
      hasMore: hasMore(input, total),
      total,
      items,
    };
  }

  async checkDeletePermission(id: string, session: Session) {
    const query = this.db
      .query()
      .call(matchRequestingUser, session)
      .match(node('node', { id }))
      .match([
        node('requestingUser'),
        relation('in', '', 'member'),
        node('', 'SecurityGroup'),
        relation('out', '', 'permission'),
        node('perm', 'Permission', { read: true, property: 'canDelete' }),
        relation('out', '', 'baseNode'),
        node('node'),
      ])
      .return('perm');

    const result = await query.first();
    return !!result;
  }

  async deleteNodeNew<TObject extends Resource>({
    object,
    baseNodeLabels,
    uniqueProperties,
  }: {
    object: TObject;
    baseNodeLabels: string[];
    uniqueProperties: UniqueProperties<TObject>;
  }) {
    const query = this.db
      .query()
      .match(node('node', { id: object.id }))
      //Mark any parent base node relationships (pointing to the base node) as active = false.
      .optionalMatch([
        node('node'),
        relation('in', 'rel'),
        node('', 'BaseNode'),
      ])
      .set({
        values: {
          'rel.active': false,
        },
      })
      .with('distinct(node) as node')
      //Mark baseNode labels and id deleted
      .call(setBaseNodeLabelsAndIdDeleted, baseNodeLabels)
      //Mark unique property labels and values deleted
      .call(setPropLabelsAndValuesDeleted, uniqueProperties)
      .return('*');
    await query.run();
  }

  async deleteNode<TObject extends Resource>({
    session,
    object,
    // eslint-disable-next-line @seedcompany/no-unused-vars
    aclEditProp, // example canCreateLangs
  }: {
    session: Session;
    object: TObject;
    aclEditProp: string;
  }) {
    await this.db
      .query()
      .raw(
        `
        MATCH
        (token:Token {
          active: true,
          value: $token
        })
        <-[:token {active: true}]-
        (requestingUser:User {

          id: $requestingUserId
        }),
        (object {

          id: $objectId
        })
        detach delete object

        `,
        {
          requestingUserId: session.userId,
          token: session.token,
          objectId: object.id,
        }
      )
      .run();
  }

  async hasProperties({
    session,
    id,
    props,
    nodevar,
  }: {
    id: string;
    session: Session;
    props: string[];
    nodevar: string;
  }): Promise<boolean> {
    const resultingArr = [];
    for (const prop of props) {
      const hasProp = await this.hasProperty({
        session,
        id,
        prop,
        nodevar,
      });
      resultingArr.push(hasProp);
    }
    return resultingArr.every((n) => n);
  }

  async hasProperty({
    id,
    session,
    prop,
    nodevar,
  }: {
    id: string;
    session: Session;
    prop: string;
    nodevar: string;
  }): Promise<boolean> {
    const result = await this.db
      .query()
      .match([
        matchSession(session),
        [
          node(nodevar, upperFirst(nodevar), {
            id,
            active: true,
          }),
          relation('out', 'rel', prop, { active: true }),
          node(prop, 'Property', { active: true }),
        ],
      ])
      .return('count(rel) as total')
      .first();

    const totalNumber = result?.total || 0;
    const hasPropertyNode = totalNumber > 0;
    return hasPropertyNode;
  }

  async isRelationshipUnique({
    session,
    id,
    relName,
    srcNodeLabel,
  }: {
    session: Session;
    id: string;
    relName: string;
    srcNodeLabel: string;
  }): Promise<boolean> {
    const result = await this.db
      .query()
      .match([
        matchSession(session),
        [
          node('n', srcNodeLabel, {
            id,
            active: true,
          }),
          relation('out', 'rel', relName, { active: true }),
          node('', { active: true }),
        ],
      ])
      .return('count(rel) as total')
      .first();

    const totalNumber = result?.total || 0;
    const isUnique = totalNumber <= 1;

    return isUnique;
  }

  async isUniqueProperties({
    session,
    id,
    props,
    nodevar,
  }: {
    id: string;
    session: Session;
    props: string[];
    nodevar: string;
  }): Promise<boolean> {
    const resultingArr = [];
    for (const prop of props) {
      const isUnique = await this.isUniqueProperty({
        session,
        id,
        prop,
        nodevar,
      });
      resultingArr.push(isUnique);
    }
    return resultingArr.every((n) => n);
  }

  async isUniqueProperty({
    id,
    session,
    prop,
    nodevar,
  }: {
    id: string;
    session: Session;
    prop: string;
    nodevar: string;
  }): Promise<boolean> {
    const query = this.db
      .query()
      .match([
        matchSession(session),
        [
          node(nodevar, upperFirst(nodevar), {
            id,
            active: true,
          }),
          relation('out', 'rel', prop, { active: true }),
          node(prop, 'Property', { active: true }),
        ],
      ])
      .return('count(rel) as total');

    const result = await query.first();
    const totalNumber = result?.total || 0;

    const isUniqueProperty = totalNumber <= 1;
    return isUniqueProperty;
  }

  async addLabelsToPropNodes(
    baseNodeId: string,
    property: string,
    lables: string[]
  ): Promise<void> {
    const addLabel = this.db
      .query()
      .match([node('baseNode', { active: true, id: baseNodeId })])
      .match([
        node('baseNode'),
        relation('out', 'rel', property, { active: true }),
        node('prop', 'Property', { active: true }),
      ])
      .set({
        labels: {
          prop: lables,
        },
      })
      .return('baseNode');
    await addLabel.run();
  }

  assertPatternsIncludeIdentifier(
    patterns: Pattern[][],
    ...identifiers: string[]
  ) {
    if (process.env.NODE_ENV === 'production') {
      return;
    }
    for (const identifier of identifiers) {
      assert(
        patterns.some((nodes) =>
          nodes.some((node) => node.getNameString() === identifier)
        ),
        `Patterns must define identifier: "${identifier}"`
      );
    }
  }
}<|MERGE_RESOLUTION|>--- conflicted
+++ resolved
@@ -26,11 +26,8 @@
 import { AbortError, retry, RetryOptions } from '../../common/retry';
 import { ConfigService } from '../config/config.service';
 import {
-<<<<<<< HEAD
   determineSortValue,
-=======
   matchRequestingUser,
->>>>>>> 2f1a5971
   setBaseNodeLabelsAndIdDeleted,
   setPropLabelsAndValuesDeleted,
   UniqueProperties,
