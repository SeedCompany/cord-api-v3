--- conflicted
+++ resolved
@@ -19,11 +19,7 @@
   Order,
   Resource,
   ServerException,
-<<<<<<< HEAD
-=======
   UnauthorizedException,
-  UnwrapSecured,
->>>>>>> 95c243b3
   unwrapSecured,
   UnwrapSecured,
 } from '../../common';
@@ -144,7 +140,6 @@
     return updated;
   }
 
-<<<<<<< HEAD
   async hasSortValue<TObject extends Resource, Key extends keyof TObject>({
     session,
     object,
@@ -192,13 +187,10 @@
     return false;
   }
 
-  async sgUpdateProperty<TObject extends Resource, Key extends keyof TObject>({
-=======
   async sgUpdateProperty<
     TObject extends Resource,
     Key extends keyof TObject & string
   >({
->>>>>>> 95c243b3
     session,
     object,
     key,
