--- conflicted
+++ resolved
@@ -22,16 +22,12 @@
   getPreviousList,
   simpleSwitch,
 } from '../common';
-<<<<<<< HEAD
 import { ConfigService } from './config/config.service';
-import { ConnectionTimeoutError, ServiceUnavailableError } from './database';
-=======
 import {
   ConnectionTimeoutError,
   ServiceUnavailableError,
   SessionExpiredError,
 } from './database';
->>>>>>> 52303f9d
 import { ILogger, Logger, LogLevel } from './logger';
 
 type ExceptionInfo = ReturnType<ExceptionFilter['catchGql']>;
