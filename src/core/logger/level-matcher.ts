--- conflicted
+++ resolved
@@ -1,5 +1,5 @@
+import { LogLevel } from './logger.interface';
 import { config } from 'winston';
-import { LogLevel } from './logger.interface';
 
 interface MatcherConfig {
   include: RegExp[];
@@ -53,16 +53,12 @@
  * logging.yml file in the project root. See the example file as a starting point.
  */
 export class LevelMatcher {
-  private readonly matchers: MatcherConfig[] = [];
+  private matchers: MatcherConfig[] = [];
   private cached: Record<string, LogLevel> = {};
 
   constructor(
     levelMap: Record<string, LogLevel>,
-<<<<<<< HEAD
-    private readonly defaultLevel: LogLevel
-=======
     private readonly defaultLevel: LogLevel,
->>>>>>> 26efad27
   ) {
     for (const [namespaces, level] of Object.entries(levelMap)) {
       const matcher: MatcherConfig = {
@@ -71,7 +67,7 @@
         level,
       };
       for (const namespace of namespaces.split(/[\s,]+/)) {
-        const exclude = namespace.startsWith('-');
+        const exclude = namespace[0] === '-';
         const regPart = namespace.replace(/\*/g, '.*?');
         if (exclude) {
           matcher.exclude.push(new RegExp(`^${regPart.substr(1)}$`));
