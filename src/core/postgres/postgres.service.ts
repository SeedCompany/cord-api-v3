--- conflicted
+++ resolved
@@ -178,29 +178,18 @@
       'RefreshSecurityTablesAndMVConcurrently'
     );
 
-<<<<<<< HEAD
-    await this.pool.query(
-      `call public.create(0,'public.organizations_data', $1, 2,2,1,3,0);`,
-      [
-        this.convertObjectToHstore({
-          id: 0,
-          name: 'Seed Company',
-          neo4j_id: '5c4278da9503d5cd78e82f02',
-        }),
-      ]
-=======
     await this.create(
       0,
       'public.organizations_data',
       {
         id: 0,
         name: 'defaultOrg',
-      },
-      'UpdateAccessLevelAndIsClearedSecurity',
-      'RefreshMVConcurrently',
-      'History',
-      'RefreshSecurityTablesAndMVConcurrently'
->>>>>>> 354e0bc8
+        neo4j_id: '5c4278da9503d5cd78e82f02',
+      },
+      'UpdateAccessLevelAndIsClearedSecurity',
+      'RefreshMVConcurrently',
+      'History',
+      'RefreshSecurityTablesAndMVConcurrently'
     );
     await this.create(
       0,
@@ -247,50 +236,6 @@
       'RefreshSecurityTablesAndMVConcurrently'
     );
 
-<<<<<<< HEAD
-    // for (let i = 0; i < 8; i++) {
-    //   const peopleId = await this.pool.query(
-    //     `call public.create(0,'public.people_data',$1 ,2,2,1,3,0);`,
-    //     [
-    //       this.convertObjectToHstore({
-    //         public_first_name: `user${i}`,
-    //         about: `about${i}`,
-    //       }),
-    //     ]
-    //   );
-    //   await this.pool.query(
-    //     `call public.create(0, 'public.users_data', $1, 2,2,1,3,0)`,
-    //     [
-    //       this.convertObjectToHstore({
-    //         person: peopleId.rows[0].record_id,
-    //         email: `email${i}@gmail.com`,
-    //         owning_org: 0,
-    //         password: this.makeid(10),
-    //       }),
-    //     ]
-    //   );
-    // }
-
-    await this.pool.query(
-      `call public.create(0,'public.global_roles_data', $1, 2,2,1,3,0);`,
-      [
-        this.convertObjectToHstore({
-          id: 0,
-          name: 'Administrator',
-          org: 0,
-        }),
-      ]
-    );
-    await this.pool.query(
-      `call public.create(0,'public.global_roles_data', $1, 2,2,1,3,0);`,
-      [
-        this.convertObjectToHstore({
-          id: 1,
-        name: 'ProjectManager',
-          org: 0,
-        }),
-      ]
-=======
     await this.create(
       0,
       'public.global_roles_data',
@@ -303,7 +248,6 @@
       'RefreshMVConcurrently',
       'History',
       'RefreshSecurityTablesAndMVConcurrently'
->>>>>>> 354e0bc8
     );
 
     await this.create(
@@ -445,35 +389,21 @@
         'History',
         'RefreshSecurityTablesAndMVConcurrently'
       );
-<<<<<<< HEAD
-      console.log(i);
-      await this.pool.query(
-        `call public.create(0,'public.locations_data', $1,2,2,1,3,0)`,
-        [
-          this.convertObjectToHstore({
-            chat_id: i,
-            neo4j_id: "VU2BTYP66BH",
-            name: `location${i}`,
-            sensitivity: 'Low',
-            type: 'Country',
-          }),
-        ]
-=======
       await this.create(
         0,
         'public.locations_data',
         {
           id: i,
           chat_id: i,
-          name: `locations${i}`,
-          sensitivity: 'Low',
-          type: 'Country',
+            neo4j_id: "VU2BTYP66BH",
+            name: `location${i}`,
+            sensitivity: 'Low',
+            type: 'Country',
         },
         'UpdateAccessLevelAndIsClearedSecurity',
         'RefreshMVConcurrently',
         'History',
         'RefreshSecurityTablesAndMVConcurrently'
->>>>>>> 354e0bc8
       );
     }
     await this.pool.query(`analyze`);
