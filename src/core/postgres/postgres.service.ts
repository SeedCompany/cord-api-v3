--- conflicted
+++ resolved
@@ -378,7 +378,6 @@
       'History',
       'RefreshSecurityTablesAndMVConcurrently'
     );
-<<<<<<< HEAD
     await this.pool.query(
       `call public.create(0, 'public.language_ex_data', $1, 2,2,1,3,0)`,
       [
@@ -420,8 +419,6 @@
     //       }),
     //     ]
     //   );
-=======
->>>>>>> 9f358c0c
 
     for (let i = 1; i <= 10; i++) {
       await this.create(
