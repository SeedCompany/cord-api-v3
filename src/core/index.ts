export * from './logger';
export * from './config/config.service';
export * from './core.module';
export * from './database';
export * from './events';
export * from './resources';
<<<<<<< HEAD
export * from './postgres';
=======
export * from './data-loader';
>>>>>>> c4b96ab1
<|MERGE_RESOLUTION|>--- conflicted
+++ resolved
@@ -4,8 +4,5 @@
 export * from './database';
 export * from './events';
 export * from './resources';
-<<<<<<< HEAD
 export * from './postgres';
-=======
-export * from './data-loader';
->>>>>>> c4b96ab1
+export * from './data-loader';