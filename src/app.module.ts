import { Module } from '@nestjs/common';
import { GraphQLModule } from '@nestjs/graphql';
import { ContextFunction } from 'apollo-server-core';
import { Request, Response } from 'express';
import { GqlContextType } from './common';
import { DateScalar, DateTimeScalar } from './common/luxon.graphql';
import { AdminResolver } from './components/admin/admin.resolver';
import { AdminService } from './components/admin/admin.service';
import { AuthModule } from './components/auth';
import { BudgetResolver } from './components/budget/budget.resolver';
import { BudgetService } from './components/budget/budget.service';
import { FileModule } from './components/file';
import { InternshipEngagementResolver } from './components/internship-engagement/internship-engagement.resolver';
import { InternshipEngagementService } from './components/internship-engagement/internship-engagement.service';
import { LanguageModule } from './components/language';
import { LocationModule } from './components/location';
import { ProductModule } from './components/product';
import { OrganizationModule } from './components/organization';
<<<<<<< HEAD
=======
import { PartnershipResolver } from './components/partnership/partnership.resolver';
import { PartnershipService } from './components/partnership/partnership.service';
import { ProjectModule } from './components/project';
>>>>>>> aacd9bda
import { ProjectEngagementResolver } from './components/project-engagement/project-engagement.resolver';
import { ProjectEngagementService } from './components/project-engagement/project-engagement.service';
import { UserModule } from './components/user';
import { CoreModule, LoggerModule } from './core';
import { PartnershipModule } from './components/partnership/partnership.module';

const context: ContextFunction<
  { req: Request; res: Response },
  GqlContextType
> = ({ req, res }) => ({
  request: req,
});

@Module({
  imports: [
    LoggerModule.forRoot(),
    CoreModule,
    GraphQLModule.forRoot({
      autoSchemaFile: 'schema.gql',
      context,
      playground: true, // enabled in all environments
    }),
    AuthModule,
    FileModule,
    LanguageModule,
    ProductModule,
    ProjectModule,
    LocationModule,
    OrganizationModule,
    UserModule,
    PartnershipModule,
  ],
  controllers: [],
  providers: [
    AdminResolver,
    AdminService,
    BudgetResolver,
    BudgetService,
    DateTimeScalar,
    DateScalar,
    InternshipEngagementResolver,
    InternshipEngagementService,
    ProjectEngagementResolver,
    ProjectEngagementService,
<<<<<<< HEAD
    ProjectResolver,
    ProjectService,
=======
    PartnershipResolver,
    PartnershipService,
>>>>>>> aacd9bda
  ],
})
export class AppModule {}<|MERGE_RESOLUTION|>--- conflicted
+++ resolved
@@ -16,12 +16,9 @@
 import { LocationModule } from './components/location';
 import { ProductModule } from './components/product';
 import { OrganizationModule } from './components/organization';
-<<<<<<< HEAD
-=======
 import { PartnershipResolver } from './components/partnership/partnership.resolver';
 import { PartnershipService } from './components/partnership/partnership.service';
 import { ProjectModule } from './components/project';
->>>>>>> aacd9bda
 import { ProjectEngagementResolver } from './components/project-engagement/project-engagement.resolver';
 import { ProjectEngagementService } from './components/project-engagement/project-engagement.service';
 import { UserModule } from './components/user';
@@ -66,13 +63,8 @@
     InternshipEngagementService,
     ProjectEngagementResolver,
     ProjectEngagementService,
-<<<<<<< HEAD
-    ProjectResolver,
-    ProjectService,
-=======
     PartnershipResolver,
     PartnershipService,
->>>>>>> aacd9bda
   ],
 })
 export class AppModule {}