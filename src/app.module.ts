--- conflicted
+++ resolved
@@ -56,11 +56,8 @@
     WorkflowModule,
     TimeZoneModule,
     PartnerModule,
-<<<<<<< HEAD
     RoleModule,
-=======
     FundingAccountModule,
->>>>>>> f1e92283
   ],
   controllers: [],
   providers: [DateTimeScalar, DateScalar],
