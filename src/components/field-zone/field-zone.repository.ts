import { Injectable } from '@nestjs/common';
import { node, Query, relation } from 'cypher-query-builder';
import { DateTime } from 'luxon';
import { ID, NotFoundException, Session, UnsecuredDto } from '../../common';
import { DtoRepository, matchRequestingUser } from '../../core';
import { generateId, ID, Session } from '../../common';
<<<<<<< HEAD
=======
import {
  createBaseNode,
  DatabaseService,
  DtoRepository,
  matchRequestingUser,
} from '../../core';
>>>>>>> 3dae65d5
import {
  createBaseNode,
  DatabaseService,
  DtoRepository,
  matchRequestingUser,
} from '../../core';
import {
  createNode,
  createRelationships,
  matchProps,
  merge,
  paginate,
  permissionsOfNode,
  requestingUser,
  sorting,
} from '../../core/database/query';
import { DbPropsOfDto, StandardReadResult } from '../../core/database/results';
import { PostgresService } from '../../core/postgres/postgres.service';
import { FieldZone, FieldZoneListInput } from './dto';

@Injectable()
export class FieldZoneRepository extends DtoRepository(FieldZone) {
  constructor(db: DatabaseService, private readonly pg: PostgresService) {
    super(db);
  }

  async checkName(name: string) {
    return await this.db
      .query()
      .match([node('name', 'FieldZoneName', { value: name })])
      .return('name')
      .first();
  }

  async create(input: CreateFieldZone, session: Session) {
    const initialProps = {
      name: input.name,
      canDelete: true,
    };

    // create field zone
    const query = this.db
      .query()
      .apply(matchRequestingUser(session))
      .apply(await createNode(FieldZone, { initialProps }))
      .apply(
        createRelationships(FieldZone, 'out', {
          director: ['User', input.directorId],
        })
      )
      .return<{ id: ID }>('node.id as id');

    // const pgClient = await this.pg.connectedClient;
    // await pgClient.query(
    //   'INSERT INTO sc_field_zone (director_sys_person_id, name) VALUES($1, $2)',
    //   [directorId, name]
    // );
    // await pgClient.end();

    // const result = await query.first();

    return await query.first();
  }

  async readOne(id: ID, session: Session) {
    const query = this.db
      .query()
      .apply(matchRequestingUser(session))
      .match([node('node', 'FieldZone', { id: id })])
      .apply(this.hydrate());

    const result = await query.first();
    if (!result) {
      throw new NotFoundException('Could not find field zone', 'fieldZone.id');
    }
    return result.dto;
  }

  protected hydrate() {
    return (query: Query) =>
      query
        .apply(matchProps())
        .optionalMatch([
          node('node'),
          relation('out', '', 'director', { active: true }),
          node('director', 'User'),
        ])
        .return<{ dto: UnsecuredDto<FieldZone> }>(
          merge('props', {
            director: 'director.id',
          }).as('dto')
        );
  }

  async updateDirector(directorId: ID, id: ID) {
    const createdAt = DateTime.local();
    this.db
      .query()
      .match(node('fieldZone', 'FieldZone', { id }))
      .with('fieldZone')
      .limit(1)
      .match([node('director', 'User', { id: directorId })])
      .optionalMatch([
        node('fieldZone'),
        relation('out', 'oldRel', 'director', { active: true }),
        node(''),
      ])
      .setValues({ 'oldRel.active': false })
      .with('fieldZone, director')
      .limit(1)
      .create([
        node('fieldZone'),
        relation('out', '', 'director', {
          active: true,
          createdAt,
        }),
        node('director'),
      ]);
  }

  async list({ filter, ...input }: FieldZoneListInput, session: Session) {
    const label = 'FieldZone';
    const result = await this.db
      .query()
      .match([requestingUser(session), ...permissionsOfNode(label)])
      .apply(sorting(FieldZone, input))
      .apply(paginate(input))
      .first();
    return result!; // result from paginate() will always have 1 row.
  }
}<|MERGE_RESOLUTION|>--- conflicted
+++ resolved
@@ -4,15 +4,12 @@
 import { ID, NotFoundException, Session, UnsecuredDto } from '../../common';
 import { DtoRepository, matchRequestingUser } from '../../core';
 import { generateId, ID, Session } from '../../common';
-<<<<<<< HEAD
-=======
 import {
   createBaseNode,
   DatabaseService,
   DtoRepository,
   matchRequestingUser,
 } from '../../core';
->>>>>>> 3dae65d5
 import {
   createBaseNode,
   DatabaseService,
