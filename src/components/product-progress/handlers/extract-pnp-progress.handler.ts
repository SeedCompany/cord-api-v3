--- conflicted
+++ resolved
@@ -2,11 +2,8 @@
 import { ReportType } from '../../periodic-report/dto';
 import { PeriodicReportUploadedEvent } from '../../periodic-report/events';
 import { ProducibleType, ProductService } from '../../product';
-<<<<<<< HEAD
+import { isScriptureEqual } from '../../scripture';
 import { ProgressReportVariantProgress as Progress } from '../dto';
-=======
-import { isScriptureEqual } from '../../scripture';
->>>>>>> 52303f9d
 import { ProductProgressService } from '../product-progress.service';
 import { StepProgressExtractor } from '../step-progress-extractor.service';
 
