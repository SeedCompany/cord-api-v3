import { Args, Mutation, Query, Resolver } from '@nestjs/graphql';
import { IdArg } from '../../../common';
import { ISession, Session } from '../../auth';
import {
  CreateUnavailabilityInput,
  CreateUnavailabilityOutput,
  Unavailability,
  UnavailabilityListInput,
  UnavailabilityListOutput,
  UpdateUnavailabilityInput,
  UpdateUnavailabilityOutput,
} from './dto';
import { UnavailabilityService } from './unavailability.service';

@Resolver()
export class UnavailabilityResolver {
  constructor(private readonly service: UnavailabilityService) {}

  @Query(() => Unavailability, {
    description: 'Look up a unavailability by its ID',
  })
  async unavailability(
    @Session() session: ISession,
    @IdArg() id: string
  ): Promise<Unavailability> {
    return await this.service.readOne(id, session);
  }

<<<<<<< HEAD
  @Query(() => UnavailabilityListOutput, {
    description: 'Look up unavailabilities by user id',
=======
  @Query(() => SecuredUnavailabilityList, {
    description: 'Look up unavailabilities for a user',
>>>>>>> 26efad27
  })
  async unavailabilities(
    @Session() session: ISession,
    @Args({
      name: 'input',
      type: () => UnavailabilityListInput,
      defaultValue: UnavailabilityListInput.defaultVal,
    })
<<<<<<< HEAD
    input: UnavailabilityListInput
  ): Promise<UnavailabilityListOutput> {
=======
    input: UnavailabilityListInput,
  ): Promise<SecuredUnavailabilityList> {
>>>>>>> 26efad27
    return this.service.list(input, session);
  }

  @Mutation(() => CreateUnavailabilityOutput, {
    description: 'Create an unavailability',
  })
  async createUnavailability(
    @Session() session: ISession,
    @Args('input') { unavailability: input }: CreateUnavailabilityInput
  ): Promise<CreateUnavailabilityOutput> {
    const unavailability = await this.service.create(input, session);
    return { unavailability };
  }

  @Mutation(() => UpdateUnavailabilityOutput, {
    description: 'Update an unavailability',
  })
  async updateUnavailability(
    @Session() session: ISession,
    @Args('input') { unavailability: input }: UpdateUnavailabilityInput
  ): Promise<UpdateUnavailabilityOutput> {
    const unavailability = await this.service.update(input, session);
    return { unavailability };
  }

  @Mutation(() => Boolean, {
    description: 'Delete an unavailability',
  })
  async deleteUnavailability(
    @Session() session: ISession,
    @IdArg() id: string
  ): Promise<boolean> {
    await this.service.delete(id, session);
    return true;
  }
}<|MERGE_RESOLUTION|>--- conflicted
+++ resolved
@@ -4,11 +4,11 @@
 import {
   CreateUnavailabilityInput,
   CreateUnavailabilityOutput,
-  Unavailability,
-  UnavailabilityListInput,
-  UnavailabilityListOutput,
   UpdateUnavailabilityInput,
   UpdateUnavailabilityOutput,
+  UnavailabilityListInput,
+  SecuredUnavailabilityList,
+  Unavailability,
 } from './dto';
 import { UnavailabilityService } from './unavailability.service';
 
@@ -21,18 +21,13 @@
   })
   async unavailability(
     @Session() session: ISession,
-    @IdArg() id: string
+    @IdArg() id: string,
   ): Promise<Unavailability> {
     return await this.service.readOne(id, session);
   }
 
-<<<<<<< HEAD
-  @Query(() => UnavailabilityListOutput, {
-    description: 'Look up unavailabilities by user id',
-=======
   @Query(() => SecuredUnavailabilityList, {
     description: 'Look up unavailabilities for a user',
->>>>>>> 26efad27
   })
   async unavailabilities(
     @Session() session: ISession,
@@ -41,13 +36,8 @@
       type: () => UnavailabilityListInput,
       defaultValue: UnavailabilityListInput.defaultVal,
     })
-<<<<<<< HEAD
-    input: UnavailabilityListInput
-  ): Promise<UnavailabilityListOutput> {
-=======
     input: UnavailabilityListInput,
   ): Promise<SecuredUnavailabilityList> {
->>>>>>> 26efad27
     return this.service.list(input, session);
   }
 
@@ -56,7 +46,7 @@
   })
   async createUnavailability(
     @Session() session: ISession,
-    @Args('input') { unavailability: input }: CreateUnavailabilityInput
+    @Args('input') { unavailability: input }: CreateUnavailabilityInput,
   ): Promise<CreateUnavailabilityOutput> {
     const unavailability = await this.service.create(input, session);
     return { unavailability };
@@ -67,7 +57,7 @@
   })
   async updateUnavailability(
     @Session() session: ISession,
-    @Args('input') { unavailability: input }: UpdateUnavailabilityInput
+    @Args('input') { unavailability: input }: UpdateUnavailabilityInput,
   ): Promise<UpdateUnavailabilityOutput> {
     const unavailability = await this.service.update(input, session);
     return { unavailability };
@@ -78,7 +68,7 @@
   })
   async deleteUnavailability(
     @Session() session: ISession,
-    @IdArg() id: string
+    @IdArg() id: string,
   ): Promise<boolean> {
     await this.service.delete(id, session);
     return true;
