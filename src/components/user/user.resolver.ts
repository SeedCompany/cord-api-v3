import {
  Args,
  Mutation,
  Parent,
  Query,
  ResolveProperty,
  Resolver,
} from '@nestjs/graphql';
import { IdArg } from '../../common';
import { ISession, Session } from '../auth';
import {
  OrganizationListInput,
  SecuredOrganizationList,
} from '../organization';
import {
  CreateUserInput,
  CreateUserOutput,
  UpdateUserInput,
  UpdateUserOutput,
  User,
  UserEmailInput,
  UserListInput,
  UserListOutput,
} from './dto';
import {
  EducationListInput,
  EducationListOutput,
  EducationService,
  SecuredEducationList,
} from './education';
import {
  SecuredUnavailabilityList,
  UnavailabilityListInput,
  UnavailabilityListOutput,
  UnavailabilityService,
} from './unavailability';
import { UserService } from './user.service';

@Resolver(User.classType)
export class UserResolver {
  constructor(
    private readonly userService: UserService,
    private readonly educationService: EducationService,
    private readonly unavailabilityService: UnavailabilityService
  ) {}

  @Query(() => User, {
    description: 'Look up a user by its ID',
  })
  async user(@Session() session: ISession, @IdArg() id: string): Promise<User> {
    return this.userService.readOne(id, session);
  }

  @Query(() => UserListOutput, {
    description: 'Look up users',
  })
  async users(
    @Session() session: ISession,
    @Args({
      name: 'input',
      type: () => UserListInput,
      defaultValue: UserListInput.defaultVal,
    })
    input: UserListInput
  ): Promise<UserListOutput> {
    return this.userService.list(input, session);
  }

  @Query(() => Boolean, {
    description:
      'Check out whether a provided email exists or not in User Table',
  })
  async checkEmail(
    @Args({
      name: 'input',
      type: () => UserEmailInput,
    })
    input: UserEmailInput
  ): Promise<boolean> {
    return this.userService.checkEmail(input);
  }

  @ResolveProperty(() => SecuredUnavailabilityList)
  async unavailabilities(
    @Session() session: ISession,
    @Parent() { id }: User,
    @Args({
      name: 'input',
      type: () => UnavailabilityListInput,
      defaultValue: UnavailabilityListInput.defaultVal,
    })
<<<<<<< HEAD
    input: UnavailabilityListInput
  ): Promise<UnavailabilityListOutput> {
    input = { ...input, filter: { userId: id } };
=======
    input: UnavailabilityListInput,
  ): Promise<SecuredUnavailabilityList> {
    input = {...input, filter: {userId: id}};
>>>>>>> 26efad27
    return this.unavailabilityService.list(input, session);
  }

  @ResolveProperty(() => SecuredOrganizationList)
  async organizations(
    @Session() session: ISession,
    @Parent() { id }: User,
    @Args({
      name: 'input',
      type: () => OrganizationListInput,
      defaultValue: OrganizationListInput.defaultVal,
    })
    input: OrganizationListInput
  ): Promise<SecuredOrganizationList> {
    return this.userService.listOrganizations(id, input, session);
  }

  @ResolveProperty(() => SecuredEducationList)
  async education(
    @Session() session: ISession,
    @Parent() { id }: User,
    @Args({
      name: 'input',
      type: () => EducationListInput,
      defaultValue: EducationListInput.defaultVal,
    })
<<<<<<< HEAD
    input: EducationListInput
  ): Promise<EducationListOutput> {
    input = { ...input, filter: { userId: id } };
=======
    input: EducationListInput,
  ): Promise<SecuredEducationList> {
    input = {...input, filter: {userId: id}};
>>>>>>> 26efad27
    return this.educationService.list(input, session);
  }

  @Mutation(() => CreateUserOutput, {
    description: 'Create a user',
  })
  async createUser(
    @Session() session: ISession,
    @Args('input') { user: input }: CreateUserInput
  ): Promise<CreateUserOutput> {
    const user = await this.userService.create(input, session);
    return { user };
  }

  @Mutation(() => UpdateUserOutput, {
    description: 'Update a user',
  })
  async updateUser(
    @Session() session: ISession,
    @Args('input') { user: input }: UpdateUserInput
  ): Promise<UpdateUserOutput> {
    const user = await this.userService.update(input, session);
    return { user };
  }

  @Mutation(() => Boolean, {
    description: 'Delete a user',
  })
  async deleteUser(@Session() session: ISession, @IdArg() id: string) {
    await this.userService.delete(id, session);
    return true;
  }
}<|MERGE_RESOLUTION|>--- conflicted
+++ resolved
@@ -1,10 +1,10 @@
 import {
+  Resolver,
   Args,
+  Query,
   Mutation,
+  ResolveProperty,
   Parent,
-  Query,
-  ResolveProperty,
-  Resolver,
 } from '@nestjs/graphql';
 import { IdArg } from '../../common';
 import { ISession, Session } from '../auth';
@@ -18,20 +18,17 @@
   UpdateUserInput,
   UpdateUserOutput,
   User,
-  UserEmailInput,
   UserListInput,
   UserListOutput,
 } from './dto';
 import {
   EducationListInput,
-  EducationListOutput,
   EducationService,
   SecuredEducationList,
 } from './education';
 import {
   SecuredUnavailabilityList,
   UnavailabilityListInput,
-  UnavailabilityListOutput,
   UnavailabilityService,
 } from './unavailability';
 import { UserService } from './user.service';
@@ -41,7 +38,7 @@
   constructor(
     private readonly userService: UserService,
     private readonly educationService: EducationService,
-    private readonly unavailabilityService: UnavailabilityService
+    private readonly unavailabilityService: UnavailabilityService,
   ) {}
 
   @Query(() => User, {
@@ -61,23 +58,9 @@
       type: () => UserListInput,
       defaultValue: UserListInput.defaultVal,
     })
-    input: UserListInput
+    input: UserListInput,
   ): Promise<UserListOutput> {
     return this.userService.list(input, session);
-  }
-
-  @Query(() => Boolean, {
-    description:
-      'Check out whether a provided email exists or not in User Table',
-  })
-  async checkEmail(
-    @Args({
-      name: 'input',
-      type: () => UserEmailInput,
-    })
-    input: UserEmailInput
-  ): Promise<boolean> {
-    return this.userService.checkEmail(input);
   }
 
   @ResolveProperty(() => SecuredUnavailabilityList)
@@ -89,15 +72,9 @@
       type: () => UnavailabilityListInput,
       defaultValue: UnavailabilityListInput.defaultVal,
     })
-<<<<<<< HEAD
-    input: UnavailabilityListInput
-  ): Promise<UnavailabilityListOutput> {
-    input = { ...input, filter: { userId: id } };
-=======
     input: UnavailabilityListInput,
   ): Promise<SecuredUnavailabilityList> {
     input = {...input, filter: {userId: id}};
->>>>>>> 26efad27
     return this.unavailabilityService.list(input, session);
   }
 
@@ -110,7 +87,7 @@
       type: () => OrganizationListInput,
       defaultValue: OrganizationListInput.defaultVal,
     })
-    input: OrganizationListInput
+    input: OrganizationListInput,
   ): Promise<SecuredOrganizationList> {
     return this.userService.listOrganizations(id, input, session);
   }
@@ -124,15 +101,9 @@
       type: () => EducationListInput,
       defaultValue: EducationListInput.defaultVal,
     })
-<<<<<<< HEAD
-    input: EducationListInput
-  ): Promise<EducationListOutput> {
-    input = { ...input, filter: { userId: id } };
-=======
     input: EducationListInput,
   ): Promise<SecuredEducationList> {
     input = {...input, filter: {userId: id}};
->>>>>>> 26efad27
     return this.educationService.list(input, session);
   }
 
@@ -141,7 +112,7 @@
   })
   async createUser(
     @Session() session: ISession,
-    @Args('input') { user: input }: CreateUserInput
+    @Args('input') { user: input }: CreateUserInput,
   ): Promise<CreateUserOutput> {
     const user = await this.userService.create(input, session);
     return { user };
@@ -152,7 +123,7 @@
   })
   async updateUser(
     @Session() session: ISession,
-    @Args('input') { user: input }: UpdateUserInput
+    @Args('input') { user: input }: UpdateUserInput,
   ): Promise<UpdateUserOutput> {
     const user = await this.userService.update(input, session);
     return { user };
