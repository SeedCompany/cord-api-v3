import {
  Injectable,
  NotFoundException,
  BadRequestException,
} from '@nestjs/common';
import { Connection } from 'cypher-query-builder';
import { generate } from 'shortid';
import { ILogger, Logger, PropertyUpdaterService } from '../../../core';
import { ISession } from '../../auth';
import {
  CreateEducation,
  Education,
  EducationListInput,
  EducationListOutput,
  UpdateEducation,
} from './dto';

@Injectable()
export class EducationService {
  constructor(
    private readonly db: Connection,
    @Logger('EducationService:service') private readonly logger: ILogger,
    private readonly propertyUpdater: PropertyUpdaterService
  ) {}

  async list(
    { page, count, sort, order, filter }: EducationListInput,
<<<<<<< HEAD
    session: ISession
  ): Promise<EducationListOutput> {
    const result = await this.propertyUpdater.list<Education>({
      session,
      nodevar: 'education',
      aclReadProp: 'canReadEducationList',
      aclEditProp: 'canCreateEducation',
      props: ['degree', 'major', 'institution'],
      input: {
        page,
        count,
        sort,
        order,
        filter,
      },
    });

    return {
      items: result.items,
      hasMore: result.hasMore,
      total: result.total,
=======
    session: ISession,
  ): Promise<SecuredEducationList> {
    if (!filter?.userId) {
      throw new BadRequestException('no userId specified');
    }
    const query = `
      MATCH
        (token:Token {
          active: true,
          value: $token
        })
          <-[:token {active: true}]-
        (requestingUser:User {
          active: true,
          id: $requestingUserId,
          owningOrgId: $owningOrgId
        }),
        (user: User {owningOrgId: $owningOrgId, active: true, id: $userId} )
          -[:education {active: true}]
          ->(education:Education {active: true})
      WITH count(education) as total, education
      MATCH
        (requestingUser)<-[:member]-(acl:ACL {canReadDegree: true, canReadMajor: true, canReadInstitution: true})-[:toNode]->(education),
        (education)-[:degree {active: true}]->(degree:Property {active: true}),
        (education)-[:major {active: true}]->(major:Property {active: true}),
        (education)-[:institution {active: true}]->(institution:Property {active: true})
        RETURN
          total,
          education.id as id,
          education.createdAt as createdAt,
          degree.value as degree,
          acl.canReadDegree as canReadDegree,
          acl.canEditDegree as canEditDegree,
          major.value as major,
          acl.canReadMajor as canReadMajor,
          acl.canEditMajor as canEditMajor,
          institution.value as institution,
          acl.canReadInstitution as canReadInstitution,
          acl.canEditInstitution as canEditInstitution,
          requestingUser.canReadEducation,
          requestingUser.canCreateEducation
        ORDER BY ${sort} ${order}
        SKIP $skip
        LIMIT $count
      `;

    const result = await this.db
      .query()
      .raw(query, {
        userId: filter.userId,
        requestingUserId: session.userId,
        owningOrgId: session.owningOrgId,
        skip: (page - 1) * count,
        count,
        token: session.token,
      })
      .run();

    const items = result.map<Education>(row => ({
      id: row.id,
      createdAt: row.createdAt,
      degree: {
        value: row.degree,
        canRead: row.canReadDegree !== null ? row.canReadDegree : false,
        canEdit: row.canEditDegree !== null ? row.canEditDegree : false,
      },
      major: {
        value: row.major,
        canRead: row.canReadMajor !== null ? row.canReadMajor : false,
        canEdit: row.canEditMajor !== null ? row.canEditMajor : false,
      },
      institution: {
        value: row.institution,
        canRead:
          row.canReadInstitution !== null ? row.canReadInstitution : false,
        canEdit:
          row.canEditInstitution !== null ? row.canEditInstitution : false,
      },
    }));

    const hasMore = result ? (page - 1) * count + count < result[0].total : false ; // if skip + count is less than total there is more

    return {
      items,
      hasMore,
      total: result ? result[0].total : 0,
      canCreate: result ? result[0].canCreateEducation : false,
      canRead: result ? result[0].canReadEducation : false,
>>>>>>> 26efad27
    };
  }

  async create(input: CreateEducation, session: ISession): Promise<Education> {
    const id = generate();
    const acls = {
      canReadDegree: true,
      canEditDegree: true,
      canReadMajor: true,
      canEditMajor: true,
      canReadInstitution: true,
      canEditInstitution: true,
    };

    try {
      await this.propertyUpdater.createNode({
        session,
        input: { id, ...input },
        acls,
        baseNodeLabel: 'Education',
        aclEditProp: 'canCreateEducation',
      });
    } catch (e) {
      console.log(e);
      this.logger.error(`Could not create education for user ${input.userId}`);
      throw new Error('Could not create education');
    }

    this.logger.info(`education for user ${input.userId} created, id ${id}`);

    // connect the Education to the User.
    const query = `
      MATCH (user: User {id: $userId, active: true}),
        (education:Education {id: $id, active: true})
      CREATE (user)-[:education {active: true, createdAt: datetime()}]->(education)
      RETURN  education.id as id
      `;

    await this.db
      .query()
      .raw(query, {
        userId: session.userId,
        id,
      })
      .first();

    return await this.readOne(id, session);
  }

  async readOne(id: string, session: ISession): Promise<Education> {
    const result = await this.db
      .query()
      .raw(
        `
        MATCH
        (token:Token {
          active: true,
          value: $token
        })
          <-[:token {active: true}]-
        (requestingUser:User {
          active: true,
          id: $requestingUserId,
          owningOrgId: $owningOrgId
        }),
        (education:Education {active: true, id: $id})
        WITH * OPTIONAL MATCH (requestingUser)<-[:member]-(acl1:ACL {canReadDegree: true})-[:toNode]->(education)-[:degree {active: true}]->(degree:Property {active: true})
        WITH * OPTIONAL MATCH (requestingUser)<-[:member]-(acl2:ACL {canEditDegree: true})-[:toNode]->(education)
        WITH * OPTIONAL MATCH (requestingUser)<-[:member]-(acl3:ACL {canReadMajor: true})-[:toNode]->(education)-[:major {active: true}]->(major:Property {active: true})
        WITH * OPTIONAL MATCH (requestingUser)<-[:member]-(acl4:ACL {canEditMajor: true})-[:toNode]->(education)
        WITH * OPTIONAL MATCH (requestingUser)<-[:member]-(acl5:ACL {canReadInstitution: true})-[:toNode]->(education)-[:institution {active: true}]->(institution:Property {active: true})
        WITH * OPTIONAL MATCH (requestingUser)<-[:member]-(acl6:ACL {canEditInstitution: true})-[:toNode]->(education)
        RETURN
          education.id as id,
          education.createdAt as createdAt,
          degree.value as degree,
          acl1.canReadDegree as canReadDegree,
          acl2.canEditDegree as canEditDegree,
          major.value as major,
          acl3.canReadMajor as canReadMajor,
          acl4.canEditMajor as canEditMajor,
          institution.value as institution,
          acl5.canReadInstitution as canReadInstitution,
          acl6.canEditInstitution as canEditInstitution
        `,
        {
          token: session.token,
          requestingUserId: session.userId,
          owningOrgId: session.owningOrgId,
          id,
        }
      )
      .first();
    if (!result) {
      throw new NotFoundException('Could not find education');
    }

    return {
      id,
      createdAt: result.createdAt,
      degree: {
        value: result.degree,
        canRead: result.canReadDegree !== null ? result.canReadDegree : false,
        canEdit: result.canEditDegree !== null ? result.canEditDegree : false,
      },
      major: {
        value: result.major,
        canRead: result.canReadMajor !== null ? result.canReadMajor : false,
        canEdit: result.canEditMajor !== null ? result.canEditMajor : false,
      },
      institution: {
        value: result.institution,
        canRead:
          result.canReadInstitution !== null
            ? result.canReadInstitution
            : false,
        canEdit:
          result.canEditInstitution !== null
            ? result.canEditInstitution
            : false,
      },
    };
  }

  async update(input: UpdateEducation, session: ISession): Promise<Education> {
    const ed = await this.readOne(input.id, session);

    return this.propertyUpdater.updateProperties({
      session,
      object: ed,
      props: ['degree', 'major', 'institution'],
      changes: input,
      nodevar: 'education',
    });
  }

  async delete(id: string, session: ISession): Promise<void> {
    const ed = await this.readOne(id, session);
    try {
      await this.propertyUpdater.deleteNode({
        session,
        object: ed,
        aclEditProp: 'canDeleteOwnUser',
      });
    } catch (e) {
      console.log(e);
      throw e;
    }
  }
}<|MERGE_RESOLUTION|>--- conflicted
+++ resolved
@@ -9,9 +9,9 @@
 import { ISession } from '../../auth';
 import {
   CreateEducation,
+  SecuredEducationList,
   Education,
   EducationListInput,
-  EducationListOutput,
   UpdateEducation,
 } from './dto';
 
@@ -20,34 +20,11 @@
   constructor(
     private readonly db: Connection,
     @Logger('EducationService:service') private readonly logger: ILogger,
-    private readonly propertyUpdater: PropertyUpdaterService
+    private readonly propertyUpdater: PropertyUpdaterService,
   ) {}
 
   async list(
     { page, count, sort, order, filter }: EducationListInput,
-<<<<<<< HEAD
-    session: ISession
-  ): Promise<EducationListOutput> {
-    const result = await this.propertyUpdater.list<Education>({
-      session,
-      nodevar: 'education',
-      aclReadProp: 'canReadEducationList',
-      aclEditProp: 'canCreateEducation',
-      props: ['degree', 'major', 'institution'],
-      input: {
-        page,
-        count,
-        sort,
-        order,
-        filter,
-      },
-    });
-
-    return {
-      items: result.items,
-      hasMore: result.hasMore,
-      total: result.total,
-=======
     session: ISession,
   ): Promise<SecuredEducationList> {
     if (!filter?.userId) {
@@ -136,7 +113,6 @@
       total: result ? result[0].total : 0,
       canCreate: result ? result[0].canCreateEducation : false,
       canRead: result ? result[0].canReadEducation : false,
->>>>>>> 26efad27
     };
   }
 
@@ -175,7 +151,7 @@
       RETURN  education.id as id
       `;
 
-    await this.db
+    const result = await this.db
       .query()
       .raw(query, {
         userId: session.userId,
@@ -227,7 +203,7 @@
           requestingUserId: session.userId,
           owningOrgId: session.owningOrgId,
           id,
-        }
+        },
       )
       .first();
     if (!result) {
@@ -276,7 +252,7 @@
   async delete(id: string, session: ISession): Promise<void> {
     const ed = await this.readOne(id, session);
     try {
-      await this.propertyUpdater.deleteNode({
+      this.propertyUpdater.deleteNode({
         session,
         object: ed,
         aclEditProp: 'canDeleteOwnUser',
