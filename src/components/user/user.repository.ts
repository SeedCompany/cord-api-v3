--- conflicted
+++ resolved
@@ -19,11 +19,7 @@
   ILogger,
   Logger,
   matchSession,
-<<<<<<< HEAD
-=======
-  OnIndex,
   PostgresService,
->>>>>>> 28c79443
   property,
   UniquenessError,
 } from '../../core';
