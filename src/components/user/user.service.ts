import { Injectable, NotFoundException } from '@nestjs/common';
<<<<<<< HEAD
=======
import * as argon2 from 'argon2';
>>>>>>> 8807cec2
import { Connection } from 'cypher-query-builder';
import { generate } from 'shortid';
import { ILogger, Logger, OnIndex, PropertyUpdaterService } from '../../core';
import { ISession } from '../auth';
import {
  OrganizationListInput,
  OrganizationService,
  SecuredOrganizationList,
} from '../organization';
import {
  CreateUser,
  UpdateUser,
  User,
  UserEmailInput,
  UserListInput,
  UserListOutput,
} from './dto';

@Injectable()
export class UserService {
  constructor(
    private readonly organizations: OrganizationService,
    private readonly db: Connection,
    private readonly propertyUpdater: PropertyUpdaterService,
    @Logger('user:service') private readonly logger: ILogger
  ) {}

  @OnIndex()
  async createIndexes() {
    // language=Cypher (for webstorm)
    const constraints = [
      // USER NODE
      'CREATE CONSTRAINT ON (n:User) ASSERT EXISTS(n.id)',
      'CREATE CONSTRAINT ON (n:User) ASSERT n.id IS UNIQUE',
      'CREATE CONSTRAINT ON (n:User) ASSERT EXISTS(n.active)',
      'CREATE CONSTRAINT ON (n:User) ASSERT EXISTS(n.createdAt)',
      'CREATE CONSTRAINT ON (n:User) ASSERT EXISTS(n.owningOrgId)',
      'CREATE CONSTRAINT ON (n:User) ASSERT EXISTS(n.owningOrgId)',

      // EMAIL REL
      'CREATE CONSTRAINT ON ()-[r:email]-() ASSERT EXISTS(r.active)',
      'CREATE CONSTRAINT ON ()-[r:email]-() ASSERT EXISTS(r.createdAt)',

      // EMAIL NODE
      'CREATE CONSTRAINT ON (n:EmailAddress) ASSERT EXISTS(n.value)',
      'CREATE CONSTRAINT ON (n:EmailAddress) ASSERT n.value IS UNIQUE',

      // PASSWORD REL
      'CREATE CONSTRAINT ON ()-[r:password]-() ASSERT EXISTS(r.active)',
      'CREATE CONSTRAINT ON ()-[r:password]-() ASSERT EXISTS(r.createdAt)',

      // PROPERTY NODE
      'CREATE CONSTRAINT ON (n:Property) ASSERT EXISTS(n.value)',
      'CREATE CONSTRAINT ON (n:Property) ASSERT EXISTS(n.active)',
    ];
    for (const query of constraints) {
      await this.db
        .query()
        .raw(query)
        .run();
    }
  }

  async list(
    { page, count, sort, order, filter }: UserListInput,
    session: ISession
  ): Promise<UserListOutput> {
    const result = await this.propertyUpdater.list<User>({
      session,
      nodevar: 'user',
      aclReadProp: 'canReadUsers',
      aclEditProp: 'canCreateUser',
      props: [
        'email',
        'realFirstName',
        'realLastName',
        'displayFirstName',
        'displayLastName',
        'phone',
        'timezone',
        'bio',
      ],
      input: {
        page,
        count,
        sort,
        order,
        filter,
      },
    });

    return {
      items: result.items,
      hasMore: result.hasMore,
      total: result.total,
    };
  }

  async listOrganizations(
    userId: string,
    input: OrganizationListInput,
    session: ISession
  ): Promise<SecuredOrganizationList> {
    // Just a thought, seemed like a good idea to try to reuse the logic/query there.
    const result = await this.organizations.list(
      {
        ...input,
        filter: {
          ...input.filter,
          userIds: [userId],
        },
      },
      session
    );

    return {
      ...result,
      canRead: true, // TODO
      canCreate: true, // TODO
    };
  }

  async checkEmail(input: UserEmailInput): Promise<boolean> {
    const result = await this.db
      .query()
      .raw(
        `
        MATCH
        (email:EmailAddress {
          value: $email
        })
        RETURN
        email.value as email
        `,
        {
          email: input.email,
        }
      )
      .first();
    if (result) {
      return false;
    }
    return true;
  }

  async logout(token: string): Promise<void> {
    await this.db
      .query()
      .raw(
        `
      MATCH
        (token:Token)-[r]-()
      DELETE
        r
      RETURN
        token.value as token
      `,
        {
          token,
        }
      )
      .run();
  }

  async create(input: CreateUser, session: ISession): Promise<User> {
    if (!input.password) {
      throw new Error('Password is required when creating a new user');
    }

    // ensure token doesn't have any users attached to it
    // await this.logout(session.token);

    const pash = await argon2.hash(input.password);
    /** CREATE USER
     * get the token, then create the user with minimum properties
     * create an ACL node and ensure the user can edit their own properties
     */
    const result = await this.db
      .query()
      .raw(
        `
        MATCH (token:Token {active: true, value: $token})
        CREATE
          (user:User {
            id: $id,
            active: true,
            createdAt: datetime(),
            createdByUserId: "system",
            canCreateFileNode: true,
            canCreateOrg: true,
            canReadOrgs: true,
            canReadUsers: true,
            canCreateLang: true,
            canReadLangs: true,
            canCreateEducation: true,
            canReadEducationList: true,
            canCreateUnavailability: true,
            canReadUnavailabilityList: true,
            canCreatePartnership: true,
            canReadPartnerships: true,
            canCreateProduct: true,
            canReadProducts: true,
            canCreateProject: true,
            canReadProjects: true,
            canDeleteOwnUser: true,
            owningOrgId: "Seed Company",
            isAdmin: true
          })
          -[:email {active: true, createdAt: datetime()}]->
          (email:EmailAddress:Property {
            active: true,
            value: $email,
            createdAt: datetime()
          }),
          (user)-[:token {active: true, createdAt: datetime()}]->(token),
          (user)-[:password {active: true, createdAt: datetime()}]->
          (password:Property {
            active: true,
            value: $pash
          }),
          (user)-[:realFirstName {active: true, createdAt: datetime()}]->
          (realFirstName:Property {
            active: true,
            value: $realFirstName
          }),
          (user)-[:realLastName {active: true, createdAt: datetime()}]->
          (realLastName:Property {
            active: true,
            value: $realLastName
          }),
          (user)-[:displayFirstName {active: true, createdAt: datetime()}]->
          (displayFirstName:Property {
            active: true,
            value: $displayFirstName
          }),
          (user)-[:displayLastName {active: true, createdAt: datetime()}]->
          (displayLastName:Property {
            active: true,
            value: $displayLastName
          }),
          (user)-[:phone {active: true, createdAt: datetime()}]->
          (phone:Property {
            active: true,
            value: $phone
          }),
          (user)-[:timezone {active: true, createdAt: datetime()}]->
          (timezone:Property {
            active: true,
            value: $timezone
          }),
          (user)-[:bio {active: true, createdAt: datetime()}]->
          (bio:Property {
            active: true,
            value: $bio
          }),
          (user)<-[:member]-
          (acl:ACL {
            canReadRealFirstName: true,
            canEditRealFirstName: true,
            canReadRealLastName: true,
            canEditRealLastName: true,
            canReadDisplayFirstName: true,
            canEditDisplayFirstName: true,
            canReadDisplayLastName: true,
            canEditDisplayLastName: true,
            canReadPassword: true,
            canEditPassword: true,
            canReadEmail: true,
            canEditEmail: true,
            canReadEducationList: true,
            canEditEducation: true,
            canReadPhone: true,
            canEditPhone: true,
            canReadTimezone: true,
            canEditTimezone: true,
            canReadBio: true,
            canEditBio: true,
            canReadFile: true,
            canEditFile: true,
            canCreateFile: true
          })
          -[:toNode]->(user)
        RETURN
          user.id as id,
          email.value as email,
          user.createdAt as createdAt,
          realFirstName.value as realFirstName,
          realLastName.value as realLastName,
          displayFirstName.value as displayFirstName,
          displayLastName.value as displayLastName,
          phone.value as phone,
          timezone.value as timezone,
          bio.value as bio,
          acl.canReadRealFirstName as canReadRealFirstName,
          acl.canEditRealFirstName as canEditRealFirstName,
          acl.canReadRealLastName as canReadRealLastName,
          acl.canEditRealLastName as canEditRealLastName,
          acl.canReadDisplayFirstName as canReadDisplayFirstName,
          acl.canEditDisplayFirstName as canEditDisplayFirstName,
          acl.canReadDisplayLastName as canReadDisplayLastName,
          acl.canEditDisplayLastName as canEditDisplayLastName,
          acl.canReadPassword as canReadPassword,
          acl.canEditPassword as canEditPassword,
          acl.canReadEmail as canReadEmail,
          acl.canEditEmail as canEditEmail,
          acl.canReadPhone as canReadPhone,
          acl.canEditPhone as canEditPhone,
          acl.canReadTimezone as canReadTimezone,
          acl.canEditTimezone as canEditTimezone,
          acl.canReadBio as canReadBio,
          acl.canEditBio as canEditBio
        `,
        {
          id: generate(),
          token: session.token,
          email: input.email,
          realFirstName: input.realFirstName,
          realLastName: input.realLastName,
          displayFirstName: input.displayFirstName,
          displayLastName: input.displayLastName,
          phone: input.phone,
          timezone: input.timezone,
          bio: input.bio,
          pash,
        }
      )
      .first();
    if (!result) {
      throw new Error('Could not create user');
    }

    return {
      id: result.id,
      createdAt: result.createdAt,
      email: {
        value: result.email,
        canRead: result.canReadEmail,
        canEdit: result.canEditEmail,
      },
      realFirstName: {
        value: result.realFirstName,
        canRead: result.canReadRealFirstName,
        canEdit: result.canEditRealFirstName,
      },
      realLastName: {
        value: result.realLastName,
        canRead: result.canReadRealLastName,
        canEdit: result.canEditRealLastName,
      },
      displayFirstName: {
        value: result.displayFirstName,
        canRead: result.canReadDisplayFirstName,
        canEdit: result.canEditDisplayFirstName,
      },
      displayLastName: {
        value: result.displayLastName,
        canRead: result.canReadDisplayLastName,
        canEdit: result.canEditDisplayLastName,
      },
      phone: {
        value: result.phone,
        canRead: result.canReadPhone,
        canEdit: result.canEditPhone,
      },
      timezone: {
        value: result.timezone,
        canRead: result.canReadTimezone,
        canEdit: result.canEditTimezone,
      },
      bio: {
        value: result.bio,
        canRead: result.canReadBio,
        canEdit: result.canEditBio,
      },
    };
  }

  async readOne(id: string, session: ISession): Promise<User> {
    const result = await this.db
      .query()
      .raw(
        `
        MATCH
        (token:Token {
          active: true,
          value: $token
        })
        <-[:token {active: true}]-
        (requestingUser:User {
          active: true,
          id: $requestingUserId
        })
      WITH * OPTIONAL MATCH (user:User {active: true, id: $id, owningOrgId: $owningOrgId})
      WITH * OPTIONAL MATCH (requestingUser)<-[:member]-(acl1:ACL {canReadEmail: true})-[:toNode]->(user)-[:email {active: true}]->(email:EmailAddress {active: true})
      WITH * OPTIONAL MATCH (requestingUser)<-[:member]-(acl2:ACL {canEditEmail: true})-[:toNode]->(user)
      WITH * OPTIONAL MATCH (requestingUser)<-[:member]-(acl3:ACL {canReadRealFirstName: true})-[:toNode]->(user)-[:realFirstName {active: true}]->(realFirstName:Property {active: true})
      WITH * OPTIONAL MATCH (requestingUser)<-[:member]-(acl4:ACL {canEditRealFirstName: true})-[:toNode]->(user)
      WITH * OPTIONAL MATCH (requestingUser)<-[:member]-(acl5:ACL {canReadRealLastName: true})-[:toNode]->(user)-[:realLastName {active: true}]->(realLastName:Property {active: true})
      WITH * OPTIONAL MATCH (requestingUser)<-[:member]-(acl6:ACL {canEditRealLastName: true})-[:toNode]->(user)
      WITH * MATCH (requestingUser)<-[:member]-(acl7:ACL {canReadDisplayFirstName: true})-[:toNode]->(user)-[:displayFirstName {active: true}]->(displayFirstName:Property {active: true})
      WITH * MATCH (requestingUser)<-[:member]-(acl8:ACL {canEditDisplayFirstName: true})-[:toNode]->(user)
      WITH * MATCH (requestingUser)<-[:member]-(acl9:ACL {canReadDisplayLastName: true})-[:toNode]->(user)-[:displayLastName {active: true}]->(displayLastName:Property {active: true})
      WITH * MATCH (requestingUser)<-[:member]-(acl10:ACL {canEditDisplayLastName: true})-[:toNode]->(user)
      WITH * OPTIONAL MATCH (requestingUser)<-[:member]-(acl11:ACL {canReadPhone: true})-[:toNode]->(user)-[:phone {active: true}]->(phone:Property {active: true})
      WITH * OPTIONAL MATCH (requestingUser)<-[:member]-(acl12:ACL {canEditPhone: true})-[:toNode]->(user)
      WITH * OPTIONAL MATCH (requestingUser)<-[:member]-(acl13:ACL {canReadTimezone: true})-[:toNode]->(user)-[:timezone {active: true}]->(timezone:Property {active: true})
      WITH * OPTIONAL MATCH (requestingUser)<-[:member]-(acl14:ACL {canEditTimezone: true})-[:toNode]->(user)
      WITH * OPTIONAL MATCH (requestingUser)<-[:member]-(acl15:ACL {canReadBio: true})-[:toNode]->(user)-[:bio {active: true}]->(bio:Property {active: true})
      WITH * OPTIONAL MATCH (requestingUser)<-[:member]-(acl16:ACL {canEditBio: true})-[:toNode]->(user)
        RETURN
        user.id as id,
        user.createdAt as createdAt,
        email.value as email,
        realFirstName.value as realFirstName,
        realLastName.value as realLastName,
        displayFirstName.value as displayFirstName,
        displayLastName.value as displayLastName,
        phone.value as phone,
        timezone.value as timezone,
        bio.value as bio,
        acl1.canReadEmail as canReadEmail,
        acl2.canEditEmail as canEditEmail,
        acl3.canReadRealFirstName as canReadRealFirstName,
        acl4.canEditRealFirstName as canEditRealFirstName,
        acl5.canReadRealLastName as canReadRealLastName,
        acl6.canEditRealLastName as canEditRealLastName,
        acl7.canReadDisplayFirstName as canReadDisplayFirstName,
        acl8.canEditDisplayFirstName as canEditDisplayFirstName,
        acl9.canReadDisplayLastName as canReadDisplayLastName,
        acl10.canEditDisplayLastName as canEditDisplayLastName,
        acl11.canReadPhone as canReadPhone,
        acl12.canEditPhone as canEditPhone,
        acl13.canReadTimezone as canReadTimezone,
        acl14.canEditTimezone as canEditTimezone,
        acl15.canReadBio as canReadBio,
        acl16.canEditBio as canEditBio
        `,
        {
          token: session.token,
          requestingUserId: session.userId,
          id,
          owningOrgId: session.owningOrgId,
        }
      )
      .first();
    if (!result) {
      throw new NotFoundException('Could not find user');
    }

    return {
      id: result.id,
      createdAt: result.createdAt,
      email: {
        value: result.email,
        canRead: result.canReadEmail,
        canEdit: result.canEditEmail,
      },
      realFirstName: {
        value: result.realFirstName,
        canRead: result.canReadRealFirstName,
        canEdit: result.canEditRealFirstName,
      },
      realLastName: {
        value: result.realLastName,
        canRead: result.canReadRealLastName,
        canEdit: result.canEditRealLastName,
      },
      displayFirstName: {
        value: result.displayFirstName,
        canRead: result.canReadDisplayFirstName,
        canEdit: result.canEditDisplayFirstName,
      },
      displayLastName: {
        value: result.displayLastName,
        canRead: result.canReadDisplayLastName,
        canEdit: result.canEditDisplayLastName,
      },
      phone: {
        value: result.phone,
        canRead: result.canReadPhone,
        canEdit: result.canEditPhone,
      },
      timezone: {
        value: result.timezone,
        canRead: result.canReadTimezone,
        canEdit: result.canEditTimezone,
      },
      bio: {
        value: result.bio,
        canRead: result.canReadBio,
        canEdit: result.canEditBio,
      },
    };
  }

  async update(input: UpdateUser, session: ISession): Promise<User> {
    const user = await this.readOne(input.id, session);

    return this.propertyUpdater.updateProperties({
      session,
      object: user,
      props: [
        'realFirstName',
        'realLastName',
        'displayFirstName',
        'displayLastName',
        'phone',
        'timezone',
        'bio',
      ],
      changes: input,
      nodevar: 'user',
    });
  }

  async delete(id: string, session: ISession): Promise<void> {
    const user = await this.readOne(id, session);
    try {
      await this.propertyUpdater.deleteNode({
        session,
        object: user,
        aclEditProp: 'canDeleteOwnUser',
      });
    } catch (e) {
      this.logger.error('Could not delete user', { exception: e });
      throw e;
    }
  }
}<|MERGE_RESOLUTION|>--- conflicted
+++ resolved
@@ -1,8 +1,5 @@
 import { Injectable, NotFoundException } from '@nestjs/common';
-<<<<<<< HEAD
-=======
 import * as argon2 from 'argon2';
->>>>>>> 8807cec2
 import { Connection } from 'cypher-query-builder';
 import { generate } from 'shortid';
 import { ILogger, Logger, OnIndex, PropertyUpdaterService } from '../../core';
