--- conflicted
+++ resolved
@@ -1,7 +1,4 @@
-import {
-  Injectable,
-  NotFoundException,
-} from '@nestjs/common';
+import { Injectable, NotFoundException } from '@nestjs/common';
 import { Connection } from 'cypher-query-builder';
 import { generate } from 'shortid';
 import * as argon2 from 'argon2';
@@ -91,7 +88,7 @@
         sort,
         order,
         filter,
-      }
+      },
     });
 
     return {
@@ -142,7 +139,7 @@
         },
       )
       .first();
-    if(result){
+    if (result) {
       return false;
     }
     return true;
@@ -175,15 +172,11 @@
             canCreateLang: true,
             canReadLangs: true,
             canCreateEducation: true,
-<<<<<<< HEAD
-            canReadEducation: true,
-            canCreatePartnership: true,
-            canReadPartnership: true,
-=======
             canReadEducationList: true,
->>>>>>> c49c7cb3
             canCreateUnavailability: true,
             canReadUnavailabilityList: true,
+            canCreatePartnership: true,
+            canReadPartnerships: true,
             canCreateProduct: true,
             canReadProducts: true,
             canDeleteOwnUser: true,
@@ -357,7 +350,6 @@
   }
 
   async readOne(id: string, session: ISession): Promise<User> {
-    
     const result = await this.db
       .query()
       .raw(
