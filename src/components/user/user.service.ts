--- conflicted
+++ resolved
@@ -20,7 +20,6 @@
   matchRequestingUser,
   matchSession,
   OnIndex,
-  permissions,
   property,
   UniquenessError,
 } from '../../core';
@@ -113,33 +112,6 @@
     ];
   }
 
-<<<<<<< HEAD
-  // helper method for defining properties
-  property = (prop: string, value: any | null, propVar = prop) => {
-    const createdAt = DateTime.local();
-    return [
-      [
-        node('user'),
-        relation('out', '', prop, {
-          active: true,
-          createdAt,
-        }),
-        node(propVar, 'Property', {
-          value,
-        }),
-      ],
-=======
-  rootUserAccess = (session?: ISession) => {
-    if (!session) {
-      return [];
-    }
-    return [
-      [node('adminSG'), relation('out', '', 'member'), node('rootuser')],
-      [node('readerSG'), relation('out', '', 'member'), node('rootuser')],
->>>>>>> d3e277fd
-    ];
-  };
-
   roleProperties = (roles?: Role[]) => {
     return (roles || []).flatMap((role) =>
       property('roles', role, 'user', `role${role}`)
@@ -175,34 +147,7 @@
       ...property('about', input.about, 'user'),
       ...property('status', input.status, 'user'),
       ...this.roleProperties(input.roles),
-<<<<<<< HEAD
-      ...this.property('title', input.title),
-=======
       ...property('title', input.title, 'user'),
-      [
-        node('user'),
-        relation('in', '', 'member'),
-        node('adminSG', 'SecurityGroup', {
-          id: generate(),
-          name: `${input.realFirstName} ${input.realLastName} admin`,
-        }),
-      ],
-      [
-        node('user'),
-        relation('in', '', 'member'),
-        node('readerSG', 'SecurityGroup', {
-          id: generate(),
-          name: `${input.realFirstName} ${input.realLastName} users`,
-        }),
-      ],
-      ...this.rootUserAccess(session),
-      ...permissions('user', [
-        ...Object.keys(this.securedProperties),
-        'education',
-        'organization',
-        'unavailablity',
-      ]),
->>>>>>> d3e277fd
     ]);
 
     query.return({
