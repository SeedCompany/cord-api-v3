import { Injectable, NotFoundException, OnModuleInit } from '@nestjs/common';
import { Connection } from 'cypher-query-builder';
import { generate } from 'shortid';
import * as argon2 from 'argon2';
import { PropertyUpdaterService } from '../../core';
import { ILogger, Logger } from '../../core/logger';
import { ISession } from '../auth';
import {
  OrganizationListInput,
  SecuredOrganizationList,
  OrganizationService,
} from '../organization';
import {
  CreateUser,
  UpdateUser,
  User,
  UserListInput,
  UserListOutput,
} from './dto';

@Injectable()
export class UserService implements OnModuleInit {
  private isGud = false;
  constructor(
    private readonly organizations: OrganizationService,
    private readonly db: Connection,
    private readonly propertyUpdater: PropertyUpdaterService,
    @Logger('user:service') private readonly logger: ILogger,
  ) {}

<<<<<<< HEAD
  onModuleInit() {
    if (!this.isGud) {
      this.isGud = true;
    }
  }

  async checkConstraintsAndIndexes() {
    const session = this.db.session();
    const wait = [];

    console.log('asdf');

    // USER NODE
    wait.push(
      session.run(
        'CREATE CONSTRAINT userIdExists ON (n:User) ASSERT EXISTS(n.id)',
      ),
    );
    wait.push(
      session.run(
        'CREATE CONSTRAINT userIdUnique ON (n:User) ASSERT n.id IS UNIQUE',
      ),
    );
    wait.push(
      session.run(
        'CREATE CONSTRAINT userActiveExists ON (n:User) ASSERT EXISTS(n.active)',
      ),
    );
    wait.push(
      session.run(
        'CREATE CONSTRAINT userCreatedAtExists ON (n:User) ASSERT EXISTS(n.createdAt)',
      ),
    );
    wait.push(
      session.run(
        'CREATE CONSTRAINT userOwningOrgIdExists ON (n:User) ASSERT EXISTS(n.owningOrgId)',
      ),
    );
    wait.push(
      session.run(
        'CREATE CONSTRAINT userOwningOrgIdExists ON (n:User) ASSERT EXISTS(n.owningOrgId)',
      ),
    );
    // EMAIL REL
    wait.push(
      session.run(
        'CREATE CONSTRAINT emailRelActiveExists ON ()-[r:email]-() ASSERT EXISTS(r.active)',
      ),
    );
    wait.push(
      session.run(
        'CREATE CONSTRAINT emailRelCreatedAtExists ON ()-[r:email]-() ASSERT EXISTS(r.createdAt)',
      ),
    );
    // EMAIL NODE
    wait.push(
      session.run(
        'CREATE CONSTRAINT emailAddressValueExists ON (n:EmailAddress) ASSERT EXISTS(n.value)',
      ),
    );
    wait.push(
      session.run(
        'CREATE CONSTRAINT emailAddressValueUnique ON (n:EmailAddress) ASSERT n.value IS UNIQUE',
      ),
    );
    // PASSWORD REL
    wait.push(
      session.run(
        'CREATE CONSTRAINT passwordRelActiveExists ON ()-[r:password]-() ASSERT EXISTS(r.active)',
      ),
    );
    wait.push(
      session.run(
        'CREATE CONSTRAINT passwordRelCreatedAtExists ON ()-[r:password]-() ASSERT EXISTS(r.createdAt)',
      ),
    );
    // PROPERTY NODE
    wait.push(
      session.run(
        'CREATE CONSTRAINT propertyValueExists ON (n:Property) ASSERT EXISTS(n.value)',
      ),
    );
    wait.push(
      session.run(
        'CREATE CONSTRAINT propertyActiveExists ON (n:Property) ASSERT EXISTS(n.active)',
      ),
    );

    await Promise.all(wait);
    session.close();
  }

  async list(input: UserListInput, token: string): Promise<UserListOutput> {
    this.logger.info('Listing users', { input, token });
=======
  async list(input: UserListInput, session: ISession): Promise<UserListOutput> {
    this.logger.info('Listing users', { input, token: session });
>>>>>>> e04b0b27
    throw new Error('Method not implemented.');
  }

  async listOrganizations(
    userId: string,
    input: OrganizationListInput,
    session: ISession,
  ): Promise<SecuredOrganizationList> {
    // Just a thought, seemed like a good idea to try to reuse the logic/query there.
    const result = await this.organizations.list(
      {
        ...input,
        filter: {
          ...input.filter,
          userIds: [userId],
        },
      },
      session,
    );

    return {
      ...result,
      canRead: true, // TODO
      canCreate: true, // TODO
    };
  }

<<<<<<< HEAD
  async create(input: CreateUser, token: IRequestUser): Promise<User> {
=======
  async create(input: CreateUser, session: ISession): Promise<User> {
>>>>>>> e04b0b27
    const pash = await argon2.hash(input.password);
    /** CREATE USER
     * get the token, then create the user with minimum properties
     * create an ACL node and ensure the user can edit their own properties
     */
    const result = await this.db
      .query()
      .raw(
        `
        MATCH (token:Token {active: true, value: $token})
        CREATE
          (user:User {
            id: $id,
            active: true,
            createdAt: datetime(),
            createdByUserId: "system",
            canCreateOrg: true,
            canReadOrgs: true,
            canCreateLang: true,
            canReadLangs: true,
            canCreateUnavailability: true,
            canReadUnavailability: true,
            canDeleteOwnUser: true,
            owningOrgId: "Seed Company",
            isAdmin: true
          })
          -[:email {active: true, createdAt: datetime()}]->
          (email:EmailAddress:Property {
            active: true,
            value: $email
          }),
          (user)-[:token {active: true, createdAt: datetime()}]->(token),
          (user)-[:password {active: true, createdAt: datetime()}]->
          (password:Property {
            active: true,
            value: $pash
          }),
          (user)-[:realFirstName {active: true, createdAt: datetime()}]->
          (realFirstName:Property {
            active: true,
            value: $realFirstName
          }),
          (user)-[:realLastName {active: true, createdAt: datetime()}]->
          (realLastName:Property {
            active: true,
            value: $realLastName
          }),
          (user)-[:displayFirstName {active: true, createdAt: datetime()}]->
          (displayFirstName:Property {
            active: true,
            value: $displayFirstName
          }),
          (user)-[:displayLastName {active: true, createdAt: datetime()}]->
          (displayLastName:Property {
            active: true,
            value: $displayLastName
          }),
          (user)<-[:member]-
          (acl:ACL {
            canReadRealFirstName: true,
            canEditRealFirstName: true,
            canReadRealLastName: true,
            canEditRealLastName: true,
            canReadDisplayFirstName: true,
            canEditDisplayFirstName: true,
            canReadDisplayLastName: true,
            canEditDisplayLastName: true,
            canReadPassword: true,
            canEditPassword: true,
            canReadEmail: true,
            canEditEmail: true,
            canReadEducation: true,
            canEditEducation: true
          })
          -[:toNode]->(user)
        RETURN
          user.id as id,
          email.value as email,
          user.createdAt as createdAt,
          realFirstName.value as realFirstName,
          realLastName.value as realLastName,
          displayFirstName.value as displayFirstName,
          displayLastName.value as displayLastName,
          acl.canReadRealFirstName as canReadRealFirstName,
          acl.canEditRealFirstName as canEditRealFirstName,
          acl.canReadRealLastName as canReadRealLastName,
          acl.canEditRealLastName as canEditRealLastName,
          acl.canReadDisplayFirstName as canReadDisplayFirstName,
          acl.canEditDisplayFirstName as canEditDisplayFirstName,
          acl.canReadDisplayLastName as canReadDisplayLastName,
          acl.canEditDisplayLastName as canEditDisplayLastName,
          acl.canReadPassword as canReadPassword,
          acl.canEditPassword as canEditPassword,
          acl.canReadEmail as canReadEmail,
          acl.canEditEmail as canEditEmail
        `,
        {
          id: generate(),
          token: session.token,
          email: input.email,
          realFirstName: input.realFirstName,
          realLastName: input.realLastName,
          displayFirstName: input.displayFirstName,
          displayLastName: input.displayLastName,
          pash,
        },
      )
      .first();
    if (!result) {
      throw new Error('Could not create user');
    }

    return {
      id: result.id,
      createdAt: result.createdAt,
      email: {
        value: result.email,
        canRead: result.canReadEmail,
        canEdit: result.canEditEmail,
      },
      realFirstName: {
        value: result.realFirstName,
        canRead: result.canReadRealFirstName,
        canEdit: result.canEditRealFirstName,
      },
      realLastName: {
        value: result.realLastName,
        canRead: result.canReadRealLastName,
        canEdit: result.canEditRealLastName,
      },
      displayFirstName: {
        value: result.displayLastName,
        canRead: result.canReadDisplayFirstName,
        canEdit: result.canEditDisplayFirstName,
      },
      displayLastName: {
        value: result.displayLastName,
        canRead: result.canReadDisplayLastName,
        canEdit: result.canEditDisplayLastName,
      },
      phone: {
        value: '', // TODO
        canRead: true, // TODO
        canEdit: true, // TODO
      },
      timezone: {
        value: '', // TODO
        canRead: true, // TODO
        canEdit: true, // TODO
      },
      bio: {
        value: '', // TODO
        canRead: true, // TODO
        canEdit: true, // TODO
      },
    };
  }

  async readOne(id: string, session: ISession): Promise<User> {
    const result = await this.db
      .query()
      .raw(
        `
        MATCH
        (token:Token {
          active: true,
          value: $token
        })
        <-[:token {active: true}]-
        (requestingUser:User {
          active: true,
          id: $requestingUserId
        })
      WITH * OPTIONAL MATCH (user:User {active: true, id: $id, owningOrgId: $owningOrgId})
      WITH * OPTIONAL MATCH (requestingUser)<-[:member]-(acl1:ACL {canReadEmail: true})-[:toNode]->(user)-[:email {active: true}]->(email:EmailAddress {active: true})
      WITH * OPTIONAL MATCH (requestingUser)<-[:member]-(acl2:ACL {canEditEmail: true})-[:toNode]->(user)
      WITH * OPTIONAL MATCH (requestingUser)<-[:member]-(acl3:ACL {canReadRealFirstName: true})-[:toNode]->(user)-[:realFirstName {active: true}]->(realFirstName:Property {active: true})
      WITH * OPTIONAL MATCH (requestingUser)<-[:member]-(acl4:ACL {canEditRealFirstName: true})-[:toNode]->(user)
      WITH * OPTIONAL MATCH (requestingUser)<-[:member]-(acl5:ACL {canReadRealLastName: true})-[:toNode]->(user)-[:realLastName {active: true}]->(realLastName:Property {active: true})
      WITH * OPTIONAL MATCH (requestingUser)<-[:member]-(acl6:ACL {canEditRealLastName: true})-[:toNode]->(user)
      WITH * OPTIONAL MATCH (requestingUser)<-[:member]-(acl7:ACL {canReadDisplayFirstName: true})-[:toNode]->(user)-[:displayFirstName {active: true}]->(displayFirstName:Property {active: true})
      WITH * OPTIONAL MATCH (requestingUser)<-[:member]-(acl8:ACL {canEditDisplayFirstName: true})-[:toNode]->(user)
      WITH * OPTIONAL MATCH (requestingUser)<-[:member]-(acl9:ACL {canReadDisplayLastName: true})-[:toNode]->(user)-[:displayLastName {active: true}]->(displayLastName:Property {active: true})
      WITH * OPTIONAL MATCH (requestingUser)<-[:member]-(acl10:ACL {canEditDisplayLastName: true})-[:toNode]->(user)
        RETURN
        user.id as id,
        user.createdAt as createdAt,
        email.value as email,
        realFirstName.value as realFirstName,
        realLastName.value as realLastName,
        displayFirstName.value as displayFirstName,
        displayLastName.value as displayLastName,
        acl1.canReadEmail as canReadEmail,
        acl2.canEditEmail as canEditEmail,
        acl3.canReadRealFirstName as canReadRealFirstName,
        acl4.canEditRealFirstName as canEditRealFirstName,
        acl5.canReadRealLastName as canReadRealLastName,
        acl6.canEditRealLastName as canEditRealLastName,
        acl7.canReadDisplayFirstName as canReadDisplayFirstName,
        acl8.canEditDisplayFirstName as canEditDisplayFirstName,
        acl9.canReadDisplayLastName as canReadDisplayLastName,
        acl10.canEditDisplayLastName as canEditDisplayLastName
        `,
        {
          token: session.token,
          requestingUserId: session.userId,
          id,
          owningOrgId: session.owningOrgId,
        },
      )
      .first();
    if (!result) {
      throw new NotFoundException('Could not find user');
    }

    return {
      id: result.id,
      createdAt: result.createdAt,
      email: {
        value: result.email,
        canRead: result.canReadEmail,
        canEdit: result.canEditEmail,
      },
      realFirstName: {
        value: result.realFirstName,
        canRead: result.canReadRealFirstName,
        canEdit: result.canEditRealFirstName,
      },
      realLastName: {
        value: result.realLastName,
        canRead: result.canReadRealLastName,
        canEdit: result.canEditRealLastName,
      },
      displayFirstName: {
        value: result.displayFirstName,
        canRead: result.canReadDisplayFirstName,
        canEdit: result.canEditDisplayFirstName,
      },
      displayLastName: {
        value: result.displayLastName,
        canRead: result.canReadDisplayLastName,
        canEdit: result.canEditDisplayLastName,
      },
      phone: {
        value: '', // TODO
        canRead: true, // TODO
        canEdit: true, // TODO
      },
      timezone: {
        value: '', // TODO
        canRead: true, // TODO
        canEdit: true, // TODO
      },
      bio: {
        value: '', // TODO
        canRead: true, // TODO
        canEdit: true, // TODO
      },
    };
  }

  async update(input: UpdateUser, session: ISession): Promise<User> {
    const user = await this.readOne(input.id, session);

    return this.propertyUpdater.updateProperties({
      session,
      object: user,
      props: [
        'realFirstName',
        'realLastName',
        'displayFirstName',
        'displayLastName',
      ],
      changes: input,
      nodevar: 'user',
    });
  }

  async delete(id: string, session: ISession): Promise<void> {
    await this.db
      .query()
      .raw(
        `
        MATCH
        (token:Token {
          active: true,
          value: $token
        })
        <-[:token {active: true}]-
        (requestingUser:User {
          active: true,
          id: $requestingUserId
        }),
        (requestingUser)
        <-[:member]-(acl:ACL {
          canDeleteOwnUser: true
        })
        -[:toNode]->
        (user:User {
          active: true,
          id: $userToDeleteId
        })
        SET
          user.active = false
        RETURN
          user.id as id
        `,
        {
          requestingUserId: session.userId,
          token: session.token,
          userToDeleteId: id,
        },
      )
      .run();
  }
}<|MERGE_RESOLUTION|>--- conflicted
+++ resolved
@@ -28,7 +28,6 @@
     @Logger('user:service') private readonly logger: ILogger,
   ) {}
 
-<<<<<<< HEAD
   onModuleInit() {
     if (!this.isGud) {
       this.isGud = true;
@@ -123,10 +122,6 @@
 
   async list(input: UserListInput, token: string): Promise<UserListOutput> {
     this.logger.info('Listing users', { input, token });
-=======
-  async list(input: UserListInput, session: ISession): Promise<UserListOutput> {
-    this.logger.info('Listing users', { input, token: session });
->>>>>>> e04b0b27
     throw new Error('Method not implemented.');
   }
 
@@ -154,11 +149,7 @@
     };
   }
 
-<<<<<<< HEAD
-  async create(input: CreateUser, token: IRequestUser): Promise<User> {
-=======
   async create(input: CreateUser, session: ISession): Promise<User> {
->>>>>>> e04b0b27
     const pash = await argon2.hash(input.password);
     /** CREATE USER
      * get the token, then create the user with minimum properties
