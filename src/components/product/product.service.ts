import { forwardRef, Inject, Injectable } from '@nestjs/common';
import { node, Query, relation } from 'cypher-query-builder';
import { RelationDirection } from 'cypher-query-builder/dist/typings/clauses/relation-pattern';
import { difference } from 'lodash';
import { DateTime } from 'luxon';
import { Except } from 'type-fest';
import {
  generateId,
  ID,
  InputException,
  NotFoundException,
  ServerException,
  Session,
  UnauthorizedException,
} from '../../common';
import {
  ConfigService,
  createBaseNode,
  ILogger,
  Logger,
  matchRequestingUser,
  Property,
} from '../../core';
import {
<<<<<<< HEAD
  calculateTotalAndPaginateList,
  matchPropsAndProjectSensAndScopedRoles,
  permissionsOfNode,
  requestingUser,
} from '../../core/database/query';
import {
  BaseNode,
  DbPropsOfDto,
  runListQuery,
} from '../../core/database/results';
import { ScopedRole } from '../authorization';
=======
  parseBaseNodeProperties,
  parsePropList,
  runListQuery,
} from '../../core/database/results';
import { rolesForScope } from '../authorization';
>>>>>>> a1087e62
import { AuthorizationService } from '../authorization/authorization.service';
import { Film, FilmService } from '../film';
import {
  LiteracyMaterial,
  LiteracyMaterialService,
} from '../literacy-material';
import { ScriptureRange } from '../scripture/dto';
import { ScriptureReferenceService } from '../scripture/scripture-reference.service';
import { Song, SongService } from '../song';
import { Story, StoryService } from '../story';
import {
  AnyProduct,
  CreateProduct,
  DerivativeScriptureProduct,
  DirectScriptureProduct,
  MethodologyToApproach,
  ProducibleType,
  Product,
  ProductApproach,
  ProductListInput,
  ProductListOutput,
  ProductMethodology,
  UpdateProduct,
} from './dto';
import { DbProduct } from './model';
import { ProductRepository } from './product.repository';

@Injectable()
export class ProductService {
  constructor(
    private readonly config: ConfigService,
    private readonly film: FilmService,
    private readonly story: StoryService,
    private readonly song: SongService,
    private readonly literacyMaterial: LiteracyMaterialService,
    private readonly scriptureRefService: ScriptureReferenceService,
    @Inject(forwardRef(() => AuthorizationService))
    private readonly authorizationService: AuthorizationService,
    private readonly repo: ProductRepository,
    @Logger('product:service') private readonly logger: ILogger
  ) {}

  async create(
    { engagementId, ...input }: CreateProduct,
    session: Session
  ): Promise<AnyProduct> {
    const createdAt = DateTime.local();
    const secureProps: Property[] = [
      {
        key: 'mediums',
        value: input.mediums,
        isPublic: false,
        isOrgPublic: false,
        label: 'ProductMedium',
      },
      {
        key: 'purposes',
        value: input.purposes,
        isPublic: false,
        isOrgPublic: false,
        label: 'ProductPurpose',
      },
      {
        key: 'methodology',
        value: input.methodology,
        isPublic: false,
        isOrgPublic: false,
        label: 'ProductMethodology',
      },
      {
        key: 'isOverriding',
        value: false,
        isPublic: false,
        isOrgPublic: false,
        label: '',
      },
      {
        key: 'canDelete',
        value: true,
        isPublic: false,
        isOrgPublic: false,
      },
    ];

    const query = this.repo.query();

    if (engagementId) {
      const engagement = await this.repo.findNode('engagement', engagementId);
      if (!engagement) {
        this.logger.warning(`Could not find engagement`, {
          id: engagementId,
        });
        throw new NotFoundException(
          'Could not find engagement',
          'product.engagementId'
        );
      }
      query.match([node('engagement', 'Engagement', { id: engagementId })]);
    }

    if (input.produces) {
      const producible = await this.repo.findNode('producible', input.produces);
      if (!producible) {
        this.logger.warning(`Could not find producible node`, {
          id: input.produces,
        });
        throw new NotFoundException(
          'Could not find producible node',
          'product.produces'
        );
      }
      query.match([node('producible', 'Producible', { id: input.produces })]);
      if (input.scriptureReferencesOverride) {
        secureProps[3].value = true;
      }
    }

    query
      .apply(matchRequestingUser(session))
      .apply(
        createBaseNode(
          await generateId(),
          [
            'Product',
            input.produces
              ? 'DerivativeScriptureProduct'
              : 'DirectScriptureProduct',
          ],
          secureProps
        )
      );

    if (engagementId) {
      query.create([
        [
          node('engagement'),
          relation('out', '', 'product', { active: true, createdAt }),
          node('node'),
        ],
      ]);
    }

    if (input.produces) {
      query.create([
        [
          node('producible'),
          relation('in', '', 'produces', {
            active: true,
            createdAt,
          }),
          node('node'),
        ],
      ]);
    }

    if (!input.produces && input.scriptureReferences) {
      for (const sr of input.scriptureReferences) {
        query.create([
          node('node'),
          relation('out', '', 'scriptureReferences', { active: true }),
          node('', ['ScriptureRange', 'BaseNode'], {
            ...ScriptureRange.fromReferences(sr),

            createdAt: DateTime.local(),
          }),
        ]);
      }
    }

    if (input.produces && input.scriptureReferencesOverride) {
      for (const sr of input.scriptureReferencesOverride) {
        query.create([
          node('node'),
          relation('out', '', 'scriptureReferencesOverride', {
            active: true,
          }),
          node('', ['ScriptureRange', 'BaseNode'], {
            ...ScriptureRange.fromReferences(sr),

            createdAt: DateTime.local(),
          }),
        ]);
      }
    }

    const result = await query.return('node.id as id').first();

    if (!result) {
      throw new ServerException('failed to create default product');
    }

    const dbProduct = new DbProduct();
    await this.authorizationService.processNewBaseNode(
      dbProduct,
      result.id,
      session.userId
    );

    this.logger.debug(`product created`, { id: result.id });
    return await this.readOne(result.id, session);
  }

  async readOne(id: ID, session: Session): Promise<AnyProduct> {
<<<<<<< HEAD
    const query = this.db
      .query()
      .match([
        node('project', 'Project'),
        relation('out', '', 'engagement', { active: true }),
        node('', 'Engagement'),
        relation('out', '', 'product', { active: true }),
        node('node', 'Product', { id }),
      ])
      .apply(matchPropsAndProjectSensAndScopedRoles(session))
      .return(['props', 'scopedRoles'])
      .asResult<{
        props: DbPropsOfDto<
          DirectScriptureProduct &
            DerivativeScriptureProduct & {
              isOverriding: boolean;
            },
          true
        >;
        scopedRoles: ScopedRole[];
      }>();
    const result = await query.first();
=======
    const result = await this.repo.readOne(id, session);
>>>>>>> a1087e62

    if (!result) {
      this.logger.warning(`Could not find product`, { id });
      throw new NotFoundException('Could not find product', 'product.id');
    }

    const { isOverriding, ...props } = result.props;
    const {
      produces,
      scriptureReferencesOverride,
      ...rest
    } = await this.authorizationService.secureProperties({
      resource: DerivativeScriptureProduct,
      props,
<<<<<<< HEAD
      sessionOrUserId: session,
      otherRoles: result.scopedRoles,
    });

    const connectedProducible = await this.db
      .query()
      .match([
        node('product', 'Product', { id }),
        relation('out', 'produces', { active: true }),
        node('producible', 'Producible'),
      ])
      .return('producible')
      .asResult<{ producible: Node<BaseNode> }>()
      .first();
=======
      session,
      result.memberRoles.flat().map(rolesForScope('project'))
    );
    const connectedProducible = await this.repo.connectedProducible(id);
>>>>>>> a1087e62

    const scriptureReferencesValue = await this.scriptureRefService.list(
      id,
      session,
      { isOverriding: connectedProducible ? true : false }
    );

    if (!connectedProducible) {
      return {
        id: props.id,
        createdAt: props.createdAt,
        ...rest,
        sensitivity: props.sensitivity,
        scriptureReferences: {
          ...rest.scriptureReferences,
          value: scriptureReferencesValue,
        },
        mediums: {
          ...rest.mediums,
          value: rest.mediums.value ?? [],
        },
        purposes: {
          ...rest.purposes,
          value: rest.purposes.value ?? [],
        },
        canDelete: await this.repo.checkDeletePermission(id, session),
      };
    }

    const typeName = (difference(connectedProducible.producible.labels, [
      'Producible',
      'BaseNode',
    ]) as ProducibleType[])[0];

    const producible = await this.getProducibleByType(
      connectedProducible.producible.properties.id,
      typeName,
      session
    );

    return {
      id: props.id,
      createdAt: props.createdAt,
      ...rest,
      sensitivity: props.sensitivity,
      scriptureReferences: {
        ...rest.scriptureReferences,
        value: !isOverriding
          ? producible?.scriptureReferences.value
          : scriptureReferencesValue,
      },
      mediums: {
        ...rest.mediums,
        value: rest.mediums.value ?? [],
      },
      purposes: {
        ...rest.purposes,
        value: rest.purposes.value ?? [],
      },
      produces: {
        ...produces,
        value: {
          ...producible,
          __typename: typeName,
        },
      },
      scriptureReferencesOverride: {
        ...scriptureReferencesOverride,
        value: !isOverriding ? null : scriptureReferencesValue,
      },
      canDelete: await this.repo.checkDeletePermission(id, session),
    };
  }

  async update(input: UpdateProduct, session: Session): Promise<AnyProduct> {
    const currentProduct = await this.readOne(input.id, session);
    const isDirectScriptureProduct = !currentProduct.produces;

    if (isDirectScriptureProduct) {
      if (input.produces) {
        throw new InputException(
          'Cannot update produces on a Direct Scripture Product',
          'product.produces'
        );
      }
      //If current product is a Direct Scripture Product, cannot update scriptureReferencesOverride or produces
      if (input.scriptureReferencesOverride) {
        throw new InputException(
          'Cannot update Scripture References Override on a Direct Scripture Product',
          'product.scriptureReferencesOverride'
        );
      }
      return await this.updateDirect(currentProduct, input, session);
    }

    // If current product is a Derivative Scripture Product, cannot update scriptureReferencesOverride
    if (input.scriptureReferences) {
      throw new InputException(
        'Cannot update Scripture References on a Derivative Scripture Product',
        'product.scriptureReferences'
      );
    }
    return await this.updateDerivative(
      currentProduct as DerivativeScriptureProduct,
      input,
      session
    );
  }

  private async updateDirect(
    currentProduct: DirectScriptureProduct,
    input: Except<UpdateProduct, 'produces' | 'scriptureReferencesOverride'>,
    session: Session
  ) {
    const changes = this.repo.getActualDirectChanges(currentProduct, input);
    await this.authorizationService.verifyCanEditChanges(
      Product,
      currentProduct,
      changes,
      'product'
    );
    const { scriptureReferences, ...simpleChanges } = changes;

    await this.scriptureRefService.update(input.id, scriptureReferences);

    const productUpdatedScriptureReferences = await this.readOne(
      input.id,
      session
    );

    // return await this.db.updateProperties({
    //   type: DirectScriptureProduct,
    //   object: productUpdatedScriptureReferences,
    //   changes: simpleChanges,
    // });

    return await this.repo.updateProperties(
      productUpdatedScriptureReferences,
      simpleChanges
    );
  }

  private async updateDerivative(
    currentProduct: DerivativeScriptureProduct,
    input: Except<UpdateProduct, 'scriptureReferences'>,
    session: Session
  ) {
    let changes = this.repo.getActualDerivativeChanges(currentProduct, input);
    changes = {
      ...changes,
      // This needs to be manually checked for changes as the existing value
      // is the object not the ID.
      produces:
        currentProduct.produces.value !== input.produces
          ? input.produces
          : undefined,
    };

    await this.authorizationService.verifyCanEditChanges(
      Product,
      currentProduct,
      changes,
      'product'
    );

    const { produces, scriptureReferencesOverride, ...simpleChanges } = changes;

    // If given an new produces id, update the producible
    if (produces) {
      const producible = await this.repo.findProducible(produces);

      if (!producible) {
        this.logger.warning(`Could not find producible node`, {
          id: produces,
        });
        throw new NotFoundException(
          'Could not find producible node',
          'product.produces'
        );
      }
      await this.repo.updateProducible(input, produces);
    }

    // update the scripture references (override)
    await this.scriptureRefService.update(
      input.id,
      scriptureReferencesOverride,
      { isOverriding: true }
    );

    const productUpdatedScriptureReferences = await this.readOne(
      input.id,
      session
    );

    return await this.repo.updateDerivativeProperties(
      productUpdatedScriptureReferences,
      simpleChanges
    );
  }

  async delete(id: ID, session: Session): Promise<void> {
    const object = await this.readOne(id, session);

    if (!object) {
      throw new NotFoundException('Could not find product', 'product.id');
    }

    const canDelete = await this.repo.checkDeletePermission(id, session);

    if (!canDelete)
      throw new UnauthorizedException(
        'You do not have the permission to delete this Product'
      );

    try {
      await this.repo.deleteNode(object);
    } catch (exception) {
      this.logger.error('Failed to delete', { id, exception });
      throw new ServerException('Failed to delete', exception);
    }
  }

  async list(
    { filter, ...input }: ProductListInput,
    session: Session
  ): Promise<ProductListOutput> {
    const query = this.repo.list({ filter, ...input }, session);

    return await runListQuery(query, input, (id) => this.readOne(id, session));
  }

  // used to search a specific engagement's relationship to the target base node
  // for example, searching all products a engagement is a part of
  protected filterByEngagement(
    query: Query,
    engagementId: ID,
    relationshipType: string,
    relationshipDirection: RelationDirection,
    label: string
  ) {
    query.match([
      node('engagement', 'Engagement', { id: engagementId }),
      relation(relationshipDirection, '', relationshipType, { active: true }),
      node('node', label),
    ]);
  }

  protected getMethodologiesByApproach(
    approach: ProductApproach
  ): ProductMethodology[] {
    return Object.keys(MethodologyToApproach).filter(
      (key) => MethodologyToApproach[key as ProductMethodology] === approach
    ) as ProductMethodology[];
  }

  protected async getProducibleByType(
    id: ID,
    type: string,
    session: Session
  ): Promise<Film | Story | Song | LiteracyMaterial> {
    if (type === 'Film') {
      return await this.film.readOne(id, session);
    } else if (type === 'Story') {
      return await this.story.readOne(id, session);
    } else if (type === 'Song') {
      return await this.song.readOne(id, session);
    } else {
      return await this.literacyMaterial.readOne(id, session);
    }
  }
}<|MERGE_RESOLUTION|>--- conflicted
+++ resolved
@@ -21,26 +21,7 @@
   matchRequestingUser,
   Property,
 } from '../../core';
-import {
-<<<<<<< HEAD
-  calculateTotalAndPaginateList,
-  matchPropsAndProjectSensAndScopedRoles,
-  permissionsOfNode,
-  requestingUser,
-} from '../../core/database/query';
-import {
-  BaseNode,
-  DbPropsOfDto,
-  runListQuery,
-} from '../../core/database/results';
-import { ScopedRole } from '../authorization';
-=======
-  parseBaseNodeProperties,
-  parsePropList,
-  runListQuery,
-} from '../../core/database/results';
-import { rolesForScope } from '../authorization';
->>>>>>> a1087e62
+import { runListQuery } from '../../core/database/results';
 import { AuthorizationService } from '../authorization/authorization.service';
 import { Film, FilmService } from '../film';
 import {
@@ -244,32 +225,7 @@
   }
 
   async readOne(id: ID, session: Session): Promise<AnyProduct> {
-<<<<<<< HEAD
-    const query = this.db
-      .query()
-      .match([
-        node('project', 'Project'),
-        relation('out', '', 'engagement', { active: true }),
-        node('', 'Engagement'),
-        relation('out', '', 'product', { active: true }),
-        node('node', 'Product', { id }),
-      ])
-      .apply(matchPropsAndProjectSensAndScopedRoles(session))
-      .return(['props', 'scopedRoles'])
-      .asResult<{
-        props: DbPropsOfDto<
-          DirectScriptureProduct &
-            DerivativeScriptureProduct & {
-              isOverriding: boolean;
-            },
-          true
-        >;
-        scopedRoles: ScopedRole[];
-      }>();
-    const result = await query.first();
-=======
     const result = await this.repo.readOne(id, session);
->>>>>>> a1087e62
 
     if (!result) {
       this.logger.warning(`Could not find product`, { id });
@@ -284,27 +240,11 @@
     } = await this.authorizationService.secureProperties({
       resource: DerivativeScriptureProduct,
       props,
-<<<<<<< HEAD
       sessionOrUserId: session,
       otherRoles: result.scopedRoles,
     });
 
-    const connectedProducible = await this.db
-      .query()
-      .match([
-        node('product', 'Product', { id }),
-        relation('out', 'produces', { active: true }),
-        node('producible', 'Producible'),
-      ])
-      .return('producible')
-      .asResult<{ producible: Node<BaseNode> }>()
-      .first();
-=======
-      session,
-      result.memberRoles.flat().map(rolesForScope('project'))
-    );
     const connectedProducible = await this.repo.connectedProducible(id);
->>>>>>> a1087e62
 
     const scriptureReferencesValue = await this.scriptureRefService.list(
       id,
