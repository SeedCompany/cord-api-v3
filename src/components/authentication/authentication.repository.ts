--- conflicted
+++ resolved
@@ -3,11 +3,8 @@
 import { DateTime } from 'luxon';
 import { ID, ServerException, Session } from '../../common';
 import { DatabaseService, matchRequestingUser } from '../../core';
-<<<<<<< HEAD
 import { PostgresService } from '../../core/postgres/postgres.service';
-=======
 import { ACTIVE } from '../../core/database/query';
->>>>>>> a7136e64
 import { LoginInput } from './dto';
 
 interface EmailToken {
