<<<<<<< HEAD
import { forwardRef, Global, Module, Provider } from '@nestjs/common';
import { SESSION_PIPE_TOKEN } from '../../common/session';
import { PostgresModule } from '../../core/postgres/postgres.module';
=======
import { forwardRef, Global, Module } from '@nestjs/common';
import { APP_INTERCEPTOR } from '@nestjs/core';
>>>>>>> c4b96ab1
import { AuthorizationModule } from '../authorization/authorization.module';
import { UserModule } from '../user/user.module';
import { AuthenticationRepository } from './authentication.repository';
import { AuthenticationService } from './authentication.service';
import { CryptoService } from './crypto.service';
import { LoginResolver } from './login.resolver';
import { PasswordResolver } from './password.resolver';
import { RegisterResolver } from './register.resolver';
import { SessionInterceptor } from './session.interceptor';
import { SessionResolver } from './session.resolver';

@Global()
@Module({
  imports: [
    forwardRef(() => UserModule),
    forwardRef(() => AuthorizationModule),
    PostgresModule,
  ],
  providers: [
    LoginResolver,
    PasswordResolver,
    RegisterResolver,
    SessionResolver,
    AuthenticationService,
    AuthenticationRepository,
    CryptoService,
    SessionInterceptor,
    { provide: APP_INTERCEPTOR, useExisting: SessionInterceptor },
  ],
  exports: [AuthenticationService, CryptoService, AuthenticationRepository],
})
export class AuthenticationModule {}<|MERGE_RESOLUTION|>--- conflicted
+++ resolved
@@ -1,11 +1,7 @@
-<<<<<<< HEAD
 import { forwardRef, Global, Module, Provider } from '@nestjs/common';
-import { SESSION_PIPE_TOKEN } from '../../common/session';
+// import { SESSION_PIPE_TOKEN } from '../../common/session';
 import { PostgresModule } from '../../core/postgres/postgres.module';
-=======
-import { forwardRef, Global, Module } from '@nestjs/common';
 import { APP_INTERCEPTOR } from '@nestjs/core';
->>>>>>> c4b96ab1
 import { AuthorizationModule } from '../authorization/authorization.module';
 import { UserModule } from '../user/user.module';
 import { AuthenticationRepository } from './authentication.repository';
