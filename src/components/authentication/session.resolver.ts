import { forwardRef, Inject } from '@nestjs/common';
import {
  Args,
  Context,
  Parent,
  Query,
  ResolveField,
  Resolver,
} from '@nestjs/graphql';
import { DateTime } from 'luxon';
import { GqlContextType, UnauthenticatedException } from '../../common';
import { anonymousSession } from '../../common/session';
import {
  ConfigService,
  DataLoader,
  ILogger,
  Loader,
  Logger,
  PostgresService,
} from '../../core';
import { AuthorizationService } from '../authorization/authorization.service';
import { Powers } from '../authorization/dto';
import { User } from '../user';
import { AuthenticationRepository } from './authentication.repository';
import { AuthenticationService } from './authentication.service';
import { SessionOutput } from './dto';
import { SessionInterceptor } from './session.interceptor';

@Resolver(SessionOutput)
export class SessionResolver {
  constructor(
    private readonly authentication: AuthenticationService,
    private readonly repo: AuthenticationRepository,
    @Inject(forwardRef(() => AuthorizationService))
    private readonly authorization: AuthorizationService,
    private readonly config: ConfigService,
    // private readonly sessionPipe: SessionPipe,
<<<<<<< HEAD
    @Logger('session:resolver') private readonly logger: ILogger,
    private readonly pg: PostgresService,
    private readonly sessionInt: SessionInterceptor
=======
    private readonly pg: PostgresService,
    private readonly sessionInt: SessionInterceptor,
    @Logger('session:resolver') private readonly logger: ILogger
>>>>>>> 5998526f
  ) {}

  @Query(() => SessionOutput, {
    description: 'Create or retrieve an existing session',
  })
  async session(
    @Context() context: GqlContextType,
    @Args({
      name: 'browser',
      description:
        'Set to true to enable http cookie sessions for use in a browser-based environment.',
      type: () => Boolean,
      defaultValue: false,
    })
    browser?: boolean
  ): Promise<SessionOutput> {
    // creates the schema
    await this.pg.init(1);
    // populate the schema with sample data
    await this.pg.loadTestData(1);
    // const preparedStatement1 = `select neo4j_id from public.people_data where id =$1`;
    // const result1 = await this.pg.pool.query(preparedStatement1, [1]);
    // console.log(result1.rows[0].neo4j_id);

    // const preparedStatement2 = `select id from $1 where id = 0 limit 1`;
    // const result2 = await this.pg.pool.query(preparedStatement2, [
    //   'public.users_data',
    // ]);
    // console.log(result2.rows[0].id);
    // const existingToken =
    //   this.sessionPipe.getTokenFromAuthHeader(req) ||
    //   this.sessionPipe.getTokenFromCookie(req);
    // console.log('existingToken', existingToken);
    const existingToken = this.sessionInt.getTokenFromContext(context);

    let token = existingToken || (await this.authentication.createToken());
    console.log('token', token);
    let rawSession;
    try {
      rawSession = await this.authentication.createSession(token);
    } catch (exception) {
      if (!(exception instanceof UnauthenticatedException)) {
        throw exception;
      }
      this.logger.debug(
        'Failed to use existing session token, creating new one.',
        { exception }
      );
      token = await this.authentication.createToken();
      rawSession = await this.authentication.createSession(token);
    }
    context.session = rawSession; // Set for data loaders invoked later in operation
    const session = anonymousSession(rawSession);
    const userFromSession = session.anonymous
      ? undefined
      : await this.repo.getUserFromSession(session);
    console.log({ token, user: userFromSession, session });
    if (browser) {
      const { name, expires, ...options } = this.config.sessionCookie;
      context.response.cookie(name, token, {
        ...options,
        expires: expires
          ? DateTime.local().plus(expires).toJSDate()
          : undefined,
      });

      return { user: userFromSession, session };
    }

    return { token, user: userFromSession, session };
  }

  @ResolveField(() => User, {
    nullable: true,
    description:
      'Only returned if there is a logged-in user tied to the current session.',
  })
  async user(
    @Parent() output: SessionOutput,
    @Loader(User) users: DataLoader<User>
  ): Promise<User | null> {
    return output.user ? await users.load(output.user) : null;
  }

  @ResolveField(() => [Powers], { nullable: true })
  async powers(@Parent() output: SessionOutput): Promise<Powers[]> {
    return await this.authorization.readPower(output.session);
  }
}<|MERGE_RESOLUTION|>--- conflicted
+++ resolved
@@ -35,15 +35,9 @@
     private readonly authorization: AuthorizationService,
     private readonly config: ConfigService,
     // private readonly sessionPipe: SessionPipe,
-<<<<<<< HEAD
-    @Logger('session:resolver') private readonly logger: ILogger,
-    private readonly pg: PostgresService,
-    private readonly sessionInt: SessionInterceptor
-=======
     private readonly pg: PostgresService,
     private readonly sessionInt: SessionInterceptor,
     @Logger('session:resolver') private readonly logger: ILogger
->>>>>>> 5998526f
   ) {}
 
   @Query(() => SessionOutput, {
