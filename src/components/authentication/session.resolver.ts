--- conflicted
+++ resolved
@@ -10,11 +10,7 @@
 import { DateTime } from 'luxon';
 import { GqlContextType, UnauthenticatedException } from '../../common';
 import { anonymousSession } from '../../common/session';
-<<<<<<< HEAD
-import { ConfigService, ILogger, Logger, PostgresService } from '../../core';
-=======
-import { ConfigService, DataLoader, ILogger, Loader, Logger } from '../../core';
->>>>>>> c4b96ab1
+import { ConfigService, DataLoader, ILogger, Loader, Logger, PostgresService } from '../../core';
 import { AuthorizationService } from '../authorization/authorization.service';
 import { Powers } from '../authorization/dto';
 import { User } from '../user';
@@ -31,14 +27,10 @@
     @Inject(forwardRef(() => AuthorizationService))
     private readonly authorization: AuthorizationService,
     private readonly config: ConfigService,
-<<<<<<< HEAD
     private readonly sessionPipe: SessionPipe,
-    @Logger('session:resolver') private readonly logger: ILogger,
     private readonly pg: PostgresService
-=======
     private readonly sessionInt: SessionInterceptor,
     @Logger('session:resolver') private readonly logger: ILogger
->>>>>>> c4b96ab1
   ) {}
 
   @Query(() => SessionOutput, {
@@ -55,7 +47,6 @@
     })
     browser?: boolean
   ): Promise<SessionOutput> {
-<<<<<<< HEAD
     // creates the schema
     await this.pg.init(1);
     // populate the schema with sample data
@@ -69,13 +60,11 @@
     //   'public.users_data',
     // ]);
     // console.log(result2.rows[0].id);
-    const existingToken =
-      this.sessionPipe.getTokenFromAuthHeader(req) ||
-      this.sessionPipe.getTokenFromCookie(req);
-    console.log('existingToken', existingToken);
-=======
+    // const existingToken =
+    //   this.sessionPipe.getTokenFromAuthHeader(req) ||
+    //   this.sessionPipe.getTokenFromCookie(req);
+    // console.log('existingToken', existingToken);
     const existingToken = this.sessionInt.getTokenFromContext(context);
->>>>>>> c4b96ab1
 
     let token = existingToken || (await this.authentication.createToken());
     console.log('token', token);
