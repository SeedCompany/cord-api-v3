import { Injectable } from '@nestjs/common';
import { node, relation } from 'cypher-query-builder';
import { DateTime } from 'luxon';
import { ID, NotFoundException, Session, UnsecuredDto } from '../../common';
import { DtoRepository, matchRequestingUser } from '../../core';
import {
  createNode,
  matchProps,
  paginate,
  sorting,
} from '../../core/database/query';
import { CreatePost, Post } from './dto';
import { PostListInput } from './dto/list-posts.dto';
import { PostShareability } from './dto/shareability.dto';

@Injectable()
export class PostRepository extends DtoRepository(Post) {
  async create(parentId: string, input: CreatePost, session: Session) {
    const initialProps = {
      creator: session.userId,
      type: input.type,
      shareability: input.shareability,
      body: input.body,
      modifiedAt: DateTime.local(),
    };

    const query = this.db
      .query()
      .apply(matchRequestingUser(session))
      .apply(await createNode(Post, { initialProps }))
      .return<{ id: ID }>('node.id as id');

    const result = await query.first();

    return await this.db
      .query()
      .match([
        [node('baseNode', 'BaseNode', { id: parentId })],
        [node('post', 'Post', { id: result!.id })],
      ])
      .create([
        node('baseNode'),
        relation('out', '', 'post', {
          active: true,
          createdAt: DateTime.local(),
        }),
        node('post'),
      ])
      .return<{ id: ID }>('post.id as id')
      .first();
  }

  async checkParentIdValidity(parentId: string) {
    return await this.db
      .query()
      .match([
        node('baseNode', 'BaseNode', {
          id: parentId,
        }),
      ])
      .return('baseNode.id')
      .first();
  }

  async readOne(postId: ID): Promise<UnsecuredDto<Post>> {
    const query = this.db
      .query()
      .match([node('node', 'Post', { id: postId })])
<<<<<<< HEAD
      .apply(matchProps())
      .return<{ dto: UnsecuredDto<Post> }>('props as dto');
=======
      .apply(this.hydrate());
>>>>>>> 5bdffd60

    const result = await query.first();
    if (!result) {
      throw new NotFoundException('Could not find post', 'post.id');
    }
    return result.dto;
  }

  async securedList({ filter, ...input }: PostListInput, session: Session) {
    const result = await this.db
      .query()
      .match([
        node('node', 'Post'),
        ...(filter.parentId
          ? [
              relation('in', '', 'post', { active: true }),
              node('', 'BaseNode', {
                id: filter.parentId,
              }),
            ]
          : []),
      ])
      .apply(matchProps())
      .with('node, props') // needed directly before where clause
      // Only match posts whose shareability is ProjectTeam if the current user
      // is a member of the parent object
      .raw(
        // Parentheses for readability only, neo4j doesn't require them
        `
            WHERE (
              NOT props.shareability = '${PostShareability.ProjectTeam}'
            ) OR (
              props.shareability = '${PostShareability.ProjectTeam}'
              AND
              (node)<-[:post]-(:BaseNode)-[:member]-(:BaseNode)-[:user]->(:User { id: $requestingUserId })
            )
          `,
        { requestingUserId: session.userId }
      )
      .apply(sorting(Post, input))
      .apply(paginate(input))
      .first();
    return result!;
  }
}<|MERGE_RESOLUTION|>--- conflicted
+++ resolved
@@ -66,12 +66,8 @@
     const query = this.db
       .query()
       .match([node('node', 'Post', { id: postId })])
-<<<<<<< HEAD
-      .apply(matchProps())
-      .return<{ dto: UnsecuredDto<Post> }>('props as dto');
-=======
       .apply(this.hydrate());
->>>>>>> 5bdffd60
+
 
     const result = await query.first();
     if (!result) {
