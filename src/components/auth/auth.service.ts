import { Injectable, UnauthorizedException } from '@nestjs/common';
import * as argon2 from 'argon2';
import { Connection } from 'cypher-query-builder';
import { sign, verify } from 'jsonwebtoken';
import { DateTime } from 'luxon';
import { ConfigService, ILogger, Logger } from '../../core';
import { LoginInput } from './auth.dto';
import { ISession } from './session';
import { LoginInput, LoginOutput } from './auth.dto';

interface JwtPayload {
  iat: number;
}

@Injectable()
export class AuthService {
  constructor(
    private readonly db: Connection,
    private readonly config: ConfigService,
    @Logger('auth:service') private readonly logger: ILogger
  ) {}

  async createToken(): Promise<string> {
    const token = this.encodeJWT();

    const result = await this.db
      .query()
      .raw(
        `
      CREATE
        (token:Token {
          active: true,
          createdAt: datetime(),
          value: $token
        })
      RETURN
        token.value as token
      `,
        {
          token,
        }
      )
      .first();
    if (!result) {
      throw new Error('Could not save session token to database');
    }

    return result.token;
  }

  async login(input: LoginInput, session: ISession): Promise<string> {
    const result1 = await this.db
      .query()
      .raw(
        `
      MATCH
        (token:Token {
          active: true,
          value: $token
        })
      MATCH
        (:EmailAddress {active: true, value: $email})
        <-[:email {active: true}]-
        (user:User {
          active: true
        })
        -[:password {active: true}]->
        (password:Property {active: true})
      RETURN
        password.value as pash
      `,
        {
          token: session.token,
          email: input.email,
<<<<<<< HEAD
        }
      )
      .first();

    try {
      if (result1 === undefined) {
        throw Error('Email or Password are incorrect');
      }
      if (await argon2.verify(result1.pash, input.password)) {
        // password match
      } else {
        // password did not match
        throw Error('Email or Password are incorrect');
      }
    } catch (err) {
      // internal failure
      console.log(err);
      throw err;
    }

    const result2 = await this.db
      .query()
      .raw(
        `
          MATCH
            (token:Token {
              active: true,
              value: $token
            }),
            (:EmailAddress {active: true, value: $email})
            <-[:email {active: true}]-
            (user:User {
              active: true
            })
          CREATE
            (user)-[:token {active: true, createdAt: datetime()}]->(token)
          RETURN
            user.id as id
        `,
        {
          token: session.token,
          email: input.email,
        }
      )
      .first();

=======
        },
      )
      .first();

    try {
      if (result1 === undefined) {
        throw Error('Email or Password are incorrect');
      }
      if (await argon2.verify(result1.pash, input.password)) {
        // password match
      } else {
        // password did not match
        throw Error('Email or Password are incorrect');
      }
    } catch (err) {
      // internal failure
      console.log(err);
      throw err;
    }

    const result2 = await this.db
      .query()
      .raw(
        `
          MATCH
            (token:Token {
              active: true,
              value: $token
            }),
            (:EmailAddress {active: true, value: $email})
            <-[:email {active: true}]-
            (user:User {
              active: true
            })
          CREATE
            (user)-[:token {active: true, createdAt: datetime()}]->(token)
          RETURN
            user.id as id
        `,
        {
          token: session.token,
          email: input.email,
        },
      )
      .first();

>>>>>>> 26efad27
    if (result2 === undefined) {
      throw Error('Login failed. Please contact your administrator.');
    }

    return result2.id;
  }

  async logout(token: string): Promise<void> {
    await this.db
      .query()
      .raw(
        `
      MATCH
        (token:Token)-[r]-()
      DELETE
        r
      RETURN
        token.value as token
      `,
        {
          token,
        }
      )
      .run();
  }

  async decodeAndVerifyToken(token: string): Promise<ISession> {
    this.logger.debug('Decoding token', { token });

    const { iat } = this.decodeJWT(token);

    // check token in db to verify the user id and owning org id.
    const result = await this.db
      .query()
      .raw(
        `
          MATCH
            (token:Token {
              active: true,
              value: $token
            })
          OPTIONAL MATCH
            (token)<-[:token {active: true}]-(user:User {active: true})
          RETURN
            token, user.owningOrgId AS owningOrgId, user.id AS userId
        `,
        {
          token,
        }
      )
      .first();
<<<<<<< HEAD

=======
    
>>>>>>> 26efad27
    if (!result) {
      this.logger.warning('Failed to find active token in database', { token });
      throw new UnauthorizedException();
    }

    const session = {
      token,
      issuedAt: DateTime.fromMillis(iat),
      owningOrgId: result.owningOrgId,
      userId: result.userId,
    };
    this.logger.debug('Created session', session);
    return session;
  }

  private encodeJWT() {
    const payload: JwtPayload = {
      iat: Date.now(),
    };

    return sign(payload, this.config.jwtKey);
  }

  private decodeJWT(token?: string) {
    if (!token) {
      throw new UnauthorizedException();
    }

    try {
      return verify(token, this.config.jwtKey) as JwtPayload;
    } catch (e) {
      this.logger.warning('Failed to validate JWT', {
        exception: e,
      });
      throw new UnauthorizedException();
    }
  }
}<|MERGE_RESOLUTION|>--- conflicted
+++ resolved
@@ -1,10 +1,15 @@
 import { Injectable, UnauthorizedException } from '@nestjs/common';
 import * as argon2 from 'argon2';
 import { Connection } from 'cypher-query-builder';
-import { sign, verify } from 'jsonwebtoken';
+import { verify, sign } from 'jsonwebtoken';
 import { DateTime } from 'luxon';
-import { ConfigService, ILogger, Logger } from '../../core';
-import { LoginInput } from './auth.dto';
+import {
+  ConfigService,
+  ILogger,
+  Logger,
+  OnIndex,
+  OnIndexParams,
+} from '../../core';
 import { ISession } from './session';
 import { LoginInput, LoginOutput } from './auth.dto';
 
@@ -17,8 +22,11 @@
   constructor(
     private readonly db: Connection,
     private readonly config: ConfigService,
-    @Logger('auth:service') private readonly logger: ILogger
+    @Logger('auth:service') private readonly logger: ILogger,
   ) {}
+
+  @OnIndex()
+  async createIndexes({ db, logger }: OnIndexParams) {}
 
   async createToken(): Promise<string> {
     const token = this.encodeJWT();
@@ -38,7 +46,7 @@
       `,
         {
           token,
-        }
+        },
       )
       .first();
     if (!result) {
@@ -72,8 +80,7 @@
         {
           token: session.token,
           email: input.email,
-<<<<<<< HEAD
-        }
+        },
       )
       .first();
 
@@ -115,58 +122,10 @@
         {
           token: session.token,
           email: input.email,
-        }
-      )
-      .first();
-
-=======
-        },
-      )
-      .first();
-
-    try {
-      if (result1 === undefined) {
-        throw Error('Email or Password are incorrect');
-      }
-      if (await argon2.verify(result1.pash, input.password)) {
-        // password match
-      } else {
-        // password did not match
-        throw Error('Email or Password are incorrect');
-      }
-    } catch (err) {
-      // internal failure
-      console.log(err);
-      throw err;
-    }
-
-    const result2 = await this.db
-      .query()
-      .raw(
-        `
-          MATCH
-            (token:Token {
-              active: true,
-              value: $token
-            }),
-            (:EmailAddress {active: true, value: $email})
-            <-[:email {active: true}]-
-            (user:User {
-              active: true
-            })
-          CREATE
-            (user)-[:token {active: true, createdAt: datetime()}]->(token)
-          RETURN
-            user.id as id
-        `,
-        {
-          token: session.token,
-          email: input.email,
-        },
-      )
-      .first();
-
->>>>>>> 26efad27
+        },
+      )
+      .first();
+
     if (result2 === undefined) {
       throw Error('Login failed. Please contact your administrator.');
     }
@@ -188,7 +147,7 @@
       `,
         {
           token,
-        }
+        },
       )
       .run();
   }
@@ -215,14 +174,10 @@
         `,
         {
           token,
-        }
-      )
-      .first();
-<<<<<<< HEAD
-
-=======
+        },
+      )
+      .first();
     
->>>>>>> 26efad27
     if (!result) {
       this.logger.warning('Failed to find active token in database', { token });
       throw new UnauthorizedException();
