--- conflicted
+++ resolved
@@ -3,16 +3,11 @@
 import { Connection } from 'cypher-query-builder';
 import { sign, verify } from 'jsonwebtoken';
 import { DateTime } from 'luxon';
-import { ConfigService, ILogger, Logger } from '../../core';
-import { LoginInput } from './auth.dto';
+import { ConfigService, ILogger, Logger, SesService } from '../../core';
+import { EnvironmentService } from '../../core/config/environment.service';
+import { UserEmailInput } from '../user';
+import { LoginInput, ResetInput } from './auth.dto';
 import { ISession } from './session';
-<<<<<<< HEAD
-import { LoginInput, LoginOutput, ResetInput } from './auth.dto';
-import { UserEmailInput } from '../user';
-import { SesService } from '../../core'
-import { EnvironmentService } from '../../core/config/environment.service';
-=======
->>>>>>> 8807cec2
 
 interface JwtPayload {
   iat: number;
@@ -23,13 +18,9 @@
   constructor(
     private readonly db: Connection,
     private readonly config: ConfigService,
-<<<<<<< HEAD
     private readonly sesService: SesService,
     private readonly env: EnvironmentService,
-    @Logger('auth:service') private readonly logger: ILogger,
-=======
     @Logger('auth:service') private readonly logger: ILogger
->>>>>>> 8807cec2
   ) {}
 
   async createToken(): Promise<string> {
@@ -204,46 +195,45 @@
     await this.db
       .query()
       .raw(
-      `
+        `
       CREATE(et:EmailToken{value:$value, token: $token, createdOn:datetime()})
       RETURN et as emailToken
       `,
-      {
-        $value: email,
-        $token: token
-      }
-      )
-      .first()
+        {
+          $value: email,
+          $token: token,
+        }
+      )
+      .first();
     const params = {
-      Destination: { ToAddresses: ["leopard3551@gmail.com"] },
+      Destination: { ToAddresses: ['leopard3551@gmail.com'] },
       Message: {
-          Body: {
-              Html: {
-                  Charset: 'UTF-8',
-                  Data: `<html><body><p>This is your secret login code:</p>
-                          <a href="http://localhost:3333/auth/reset?token=${token}">Go to Login</a></body></html>`
-              },
-              Text: {
-                  Charset: 'UTF-8',
-                  Data: `http://localhost:3333/auth/reset?token=${token}`
-              }
+        Body: {
+          Html: {
+            Charset: 'UTF-8',
+            Data: `<html><body><p>This is your secret login code:</p>
+                          <a href="http://localhost:3333/auth/reset?token=${token}">Go to Login</a></body></html>`,
           },
-          Subject: {
-              Charset: 'UTF-8',
-              Data: 'Forget Password'
-          }
+          Text: {
+            Charset: 'UTF-8',
+            Data: `http://localhost:3333/auth/reset?token=${token}`,
+          },
+        },
+        Subject: {
+          Charset: 'UTF-8',
+          Data: 'Forget Password',
+        },
       },
-      Source: this.env.string("SOURCE_EMAIL").optional("core-field")
+      Source: this.env.string('SOURCE_EMAIL').optional('core-field'),
     };
 
-    this.sesService.sendEmail(params);
-    
+    await this.sesService.sendEmail(params);
+
     return true;
   }
 
   async reset(input: ResetInput): Promise<boolean> {
-    const checkDate = new Date();
-    const { token, password } = input
+    const { token, password } = input;
 
     const result = await this.db
       .query()
@@ -253,11 +243,11 @@
         RETURN emailToken.value as email, emailToken.token as token, emailToken.createdOn as createdOn
         `,
         {
-          $token: token 
-        }
-      )
-      .first()
-    if(result){
+          $token: token,
+        }
+      )
+      .first();
+    if (result) {
       await this.db
         .query()
         .raw(
@@ -268,12 +258,12 @@
           `,
           {
             $token: token,
-            $password: password
+            $password: password,
           }
         )
-        .first()
+        .first();
       return true;
-    }    
+    }
     return false;
   }
 
@@ -287,12 +277,17 @@
         RETURN emailToken.value as email, emailToken.token as token, emailToken.createdOn as createdOn
         `,
         {
-          $token: token 
-        }
-      )
-      .first()
-    if(result){
-      if(Math.abs((checkDate.getTime() - Date.parse(result.createdOn)) / (1000 * 3600)) > 24) return false;
+          $token: token,
+        }
+      )
+      .first();
+    if (result) {
+      if (
+        Math.abs(
+          (checkDate.getTime() - Date.parse(result.createdOn)) / (1000 * 3600)
+        ) > 24
+      )
+        return false;
       else return true;
     }
     return false;
