--- conflicted
+++ resolved
@@ -11,28 +11,7 @@
   UnauthorizedException,
 } from '../../common';
 import { ILogger, Logger, OnIndex } from '../../core';
-import {
-<<<<<<< HEAD
-  ConfigService,
-  createBaseNode,
-  DatabaseService,
-  ILogger,
-  Logger,
-  matchRequestingUser,
-  OnIndex,
-} from '../../core';
-import {
-  calculateTotalAndPaginateList,
-  matchProps,
-  permissionsOfNode,
-  requestingUser,
-} from '../../core/database/query';
-import { DbPropsOfDto, runListQuery } from '../../core/database/results';
-=======
-  parseBaseNodeProperties,
-  runListQuery,
-} from '../../core/database/results';
->>>>>>> a1087e62
+import { runListQuery } from '../../core/database/results';
 import { AuthorizationService } from '../authorization/authorization.service';
 import {
   CreateLocation,
@@ -128,29 +107,7 @@
       userId: session.userId,
     });
 
-<<<<<<< HEAD
-    const query = this.db
-      .query()
-      .apply(matchRequestingUser(session))
-      .match([node('node', 'Location', { id: id })])
-      .apply(matchProps())
-      .optionalMatch([
-        node('node'),
-        relation('out', '', 'fundingAccount', { active: true }),
-        node('fundingAccount', 'FundingAccount'),
-      ])
-      .optionalMatch([
-        node('node'),
-        relation('out', '', 'defaultFieldRegion', { active: true }),
-        node('defaultFieldRegion', 'FieldRegion'),
-      ])
-      .return(
-        'apoc.map.merge(props, { fundingAccount: fundingAccount.id, defaultFieldRegion: defaultFieldRegion.id }) as props'
-      )
-      .asResult<{ props: DbPropsOfDto<Location, true> }>();
-=======
     const query = this.repo.readOne(id, session);
->>>>>>> a1087e62
 
     const result = await query.first();
 
@@ -178,19 +135,7 @@
     return {
       ...result.props,
       ...secured,
-<<<<<<< HEAD
-      canDelete: await this.db.checkDeletePermission(id, session),
-=======
-      defaultFieldRegion: {
-        ...secured.defaultFieldRegion,
-        value: result.defaultFieldRegionId,
-      },
-      fundingAccount: {
-        ...secured.fundingAccount,
-        value: result.fundingAccountId,
-      },
       canDelete: await this.repo.checkDeletePermission(id, session),
->>>>>>> a1087e62
     };
   }
 
