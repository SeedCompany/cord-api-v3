import { Injectable } from '@nestjs/common';
import { DateTime } from 'luxon';
import { generate } from 'shortid';
import { DatabaseService } from '../../core/database.service';
import {
  CreateInternshipEngagementInput,
  CreateInternshipEngagementOutputDto,
  DeleteInternshipEngagementInput,
  DeleteInternshipEngagementOutputDto,
  ReadInternshipEngagementInput,
  ReadInternshipEngagementOutputDto,
  UpdateInternshipEngagementInput,
  UpdateInternshipEngagementOutputDto,
} from './internship-engagement.dto';

@Injectable()
export class InternshipEngagementService {
  constructor(private readonly db: DatabaseService) {}

  async create(
    input: CreateInternshipEngagementInput
  ): Promise<CreateInternshipEngagementOutputDto> {
    const response = new CreateInternshipEngagementOutputDto();
    const session = this.db.driver.session();
    const id = generate();
    await session
      .run(
        `MATCH (intern:User {id: $internId}),
          (intern)-[:displayFirstName {active: true}]->(displayFirstName:Property {active: true}),
          (intern)-[:displayLastName {active: true}]->(displayLastName:Property {active: true}),
          (intern)-[:email {active: true}]->(email:Property {active: true}),
          (intern)-[:realFirstName {active: true}]->(realFirstName:Property {active: true}),
          (intern)-[:realLastName {active: true}]->(realLastName:Property {active: true})
        CREATE (internshipEngagement:InternshipEngagement
          {id: $id,
          active: true,
          timestamp: datetime(),
          owningOrg: "seedcompany",
          initialEndDate: "$initialEndDate",
          currentEndDate: "$currentEndDate"
          })
          -[:intern {active: true, timestamp: datetime()}]->(intern)
        RETURN internshipEngagement.id as id,
          email.value as email,
          displayFirstName.value as displayFirstName,
          displayLastName.value as displayLastName,
          realFirstName.value as realFirstName,
          realLastName.value as realLastName,
          intern.id as userId,
          internshipEngagement.initialEndDate as initialEndDate,
          internshipEngagement.currentEndDate as currentEndDate
         `,
        {
          id,
          internId: input.internId,
          initialEndDate: input.initialEndDate,
          currentEndData: input.currentEndDate,
        }
      )
      .then(result => {
        response.internshipEngagement.id = result.records[0].get('id');
        response.intern = {
          displayFirstName: result.records[0].get('displayFirstName'),
          displayLastName: result.records[0].get('displayLastName'),
          realFirstName: result.records[0].get('realFirstName'),
          realLastName: result.records[0].get('realLastName'),
          email: result.records[0].get('email'),
          id: result.records[0].get('userId'),
          createdAt: DateTime.local(),
          timezone: {
            value: undefined,
            canRead: true,
            canEdit: true,
          },
          phone: {
            value: undefined,
            canRead: true,
            canEdit: true,
          },
          bio: {
            value: undefined,
            canRead: true,
            canEdit: true,
          },
        };
        response.internshipEngagement.initialEndDate = result.records[0].get(
          'initialEndDate'
        );
        response.internshipEngagement.currentEndDate = result.records[0].get(
          'currentEndDate'
        );
      })
      .catch(error => {
        console.log(error);
      })
      .then(() => session.close());

    return response;
  }

  async readOne(
    input: ReadInternshipEngagementInput
  ): Promise<ReadInternshipEngagementOutputDto> {
    const response = new ReadInternshipEngagementOutputDto();
    const session = this.db.driver.session();
    await session
      .run(
        `MATCH (internshipEngagement:InternshipEngagement {id: "${input.id}", active: true, owningOrg: "seedcompany"})
        -[:intern {active: true}]
        ->(intern:User {active: true}),
        (intern)-[:displayFirstName {active: true}]->(displayFirstName:Property {active: true}),
        (intern)-[:displayLastName {active: true}]->(displayLastName:Property {active: true}),
        (intern)-[:email {active: true}]->(email:Property {active: true}),
        (intern)-[:realFirstName {active: true}]->(realFirstName:Property {active: true}),
        (intern)-[:realLastName {active: true}]->(realLastName:Property {active: true})
          RETURN internshipEngagement.id as id,
          email.value as email,
          displayFirstName.value as displayFirstName,
          displayLastName.value as displayLastName,
          realFirstName.value as realFirstName,
          realLastName.value as realLastName,
          intern.id as userId,
          internshipEngagement.initialEndDate as initialEndDate,
          internshipEngagement.currentEndDate as currentEndDate
          `,
        {
          id: input.id,
        }
      )
      .then(result => {
        response.internshipEngagement.id = result.records[0].get('id');
        response.intern = {
          displayFirstName: result.records[0].get('displayFirstName'),
          displayLastName: result.records[0].get('displayLastName'),
          realFirstName: result.records[0].get('realFirstName'),
          realLastName: result.records[0].get('realLastName'),
          email: result.records[0].get('email'),
          id: result.records[0].get('userId'),
          createdAt: DateTime.local(),
          timezone: {
            value: undefined,
            canRead: true,
            canEdit: true,
          },
          phone: {
            value: undefined,
            canRead: true,
            canEdit: true,
          },
          bio: {
            value: undefined,
            canRead: true,
            canEdit: true,
          },
        };
        response.internshipEngagement.initialEndDate = result.records[0].get(
          'initialEndDate'
        );
        response.internshipEngagement.currentEndDate = result.records[0].get(
          'currentEndDate'
        );
      })
      .catch(error => {
        console.log(error);
      })
      .then(() => session.close());

    return response;
  }

  async update(
    input: UpdateInternshipEngagementInput
  ): Promise<UpdateInternshipEngagementOutputDto> {
    const response = new UpdateInternshipEngagementOutputDto();
    const session = this.db.driver.session();
    await session
      .run(
        `MATCH
          (internshipEngagement:InternshipEngagement {active: true, owningOrg: "seedcompany", id: $id})
          -[:intern {active: true}]->(intern:User {active: true}),
          (intern)-[:displayFirstName {active: true}]->(displayFirstName:Property {active: true}),
          (intern)-[:displayLastName {active: true}]->(displayLastName:Property {active: true}),
          (intern)-[:email {active: true}]->(email:Property {active: true}),
          (intern)-[:realFirstName {active: true}]->(realFirstName:Property {active: true}),
          (intern)-[:realLastName {active: true}]->(realLastName:Property {active: true})
        SET
          internshipEngagement.initialEndDate = $initialEndDate,
          internshipEngagement.currentEndDate = $currentEndDate
        RETURN internshipEngagement.id as id,
          email.value as email,
          displayFirstName.value as displayFirstName,
          displayLastName.value as displayLastName,
          realFirstName.value as realFirstName,
          realLastName.value as realLastName,
          intern.id as userId,
          internshipEngagement.initialEndDate as initialEndDate,
          internshipEngagement.currentEndDate as currentEndDate
           `,
        {
          id: input.id,
          initialEndDate: input.initialEndDate,
          currentEndDate: input.currentEndDate,
        }
      )
      .then(result => {
        if (result.records.length > 0) {
          response.intern = {
            displayFirstName: result.records[0].get('displayFirstName'),
            displayLastName: result.records[0].get('displayLastName'),
            realFirstName: result.records[0].get('realFirstName'),
            realLastName: result.records[0].get('realLastName'),
            email: result.records[0].get('email'),
            id: result.records[0].get('userId'),
            createdAt: DateTime.local(),
            timezone: {
              value: undefined,
              canRead: true,
              canEdit: true,
            },
            phone: {
              value: undefined,
              canRead: true,
              canEdit: true,
            },
            bio: {
              value: undefined,
              canRead: true,
              canEdit: true,
            },
          };

          response.internshipEngagement = {
            id: result.records[0].get('id'),
<<<<<<< HEAD
            initialEndDate: result.records[0].get('initialEndDate'),
            currentEndDate: result.records[0].get('currentEndDate'),
          };
=======
            initialEndDate: result.records[0].get(
              'initialEndDate',
            ),
            currentEndDate: result.records[0].get(
              'currentEndDate',
            ),
          }
>>>>>>> 26efad27
        } else {
          throw new Error('Could not update internship.');
        }
      })
      .catch(error => {
        console.log(error);
        throw error;
      })
      .then(() => session.close());

    return response;
  }

  async delete(
    input: DeleteInternshipEngagementInput
  ): Promise<DeleteInternshipEngagementOutputDto> {
    const response = new DeleteInternshipEngagementOutputDto();
    const session = this.db.driver.session();
    await session
      .run(
        `MATCH (internshipEngagement:InternshipEngagement {active: true, owningOrg: "seedcompany", id: $id})
           SET internshipEngagement.active = false RETURN internshipEngagement.id as id`,
        {
          id: input.id,
        }
      )
      .then(result => {
        response.internshipEngagement.id = result.records[0].get('id');
      })
      .catch(error => {
        console.log(error);
      })
      .then(() => session.close());

    return response;
  }
}<|MERGE_RESOLUTION|>--- conflicted
+++ resolved
@@ -1,7 +1,4 @@
-import { Injectable } from '@nestjs/common';
 import { DateTime } from 'luxon';
-import { generate } from 'shortid';
-import { DatabaseService } from '../../core/database.service';
 import {
   CreateInternshipEngagementInput,
   CreateInternshipEngagementOutputDto,
@@ -13,12 +10,16 @@
   UpdateInternshipEngagementOutputDto,
 } from './internship-engagement.dto';
 
+import { DatabaseService } from '../../core/database.service';
+import { Injectable } from '@nestjs/common';
+import { generate } from 'shortid';
+
 @Injectable()
 export class InternshipEngagementService {
   constructor(private readonly db: DatabaseService) {}
 
   async create(
-    input: CreateInternshipEngagementInput
+    input: CreateInternshipEngagementInput,
   ): Promise<CreateInternshipEngagementOutputDto> {
     const response = new CreateInternshipEngagementOutputDto();
     const session = this.db.driver.session();
@@ -55,7 +56,7 @@
           internId: input.internId,
           initialEndDate: input.initialEndDate,
           currentEndData: input.currentEndDate,
-        }
+        },
       )
       .then(result => {
         response.internshipEngagement.id = result.records[0].get('id');
@@ -84,10 +85,10 @@
           },
         };
         response.internshipEngagement.initialEndDate = result.records[0].get(
-          'initialEndDate'
+          'initialEndDate',
         );
         response.internshipEngagement.currentEndDate = result.records[0].get(
-          'currentEndDate'
+          'currentEndDate',
         );
       })
       .catch(error => {
@@ -99,7 +100,7 @@
   }
 
   async readOne(
-    input: ReadInternshipEngagementInput
+    input: ReadInternshipEngagementInput,
   ): Promise<ReadInternshipEngagementOutputDto> {
     const response = new ReadInternshipEngagementOutputDto();
     const session = this.db.driver.session();
@@ -125,7 +126,7 @@
           `,
         {
           id: input.id,
-        }
+        },
       )
       .then(result => {
         response.internshipEngagement.id = result.records[0].get('id');
@@ -154,10 +155,10 @@
           },
         };
         response.internshipEngagement.initialEndDate = result.records[0].get(
-          'initialEndDate'
+          'initialEndDate',
         );
         response.internshipEngagement.currentEndDate = result.records[0].get(
-          'currentEndDate'
+          'currentEndDate',
         );
       })
       .catch(error => {
@@ -169,7 +170,7 @@
   }
 
   async update(
-    input: UpdateInternshipEngagementInput
+    input: UpdateInternshipEngagementInput,
   ): Promise<UpdateInternshipEngagementOutputDto> {
     const response = new UpdateInternshipEngagementOutputDto();
     const session = this.db.driver.session();
@@ -200,7 +201,7 @@
           id: input.id,
           initialEndDate: input.initialEndDate,
           currentEndDate: input.currentEndDate,
-        }
+        },
       )
       .then(result => {
         if (result.records.length > 0) {
@@ -231,11 +232,6 @@
 
           response.internshipEngagement = {
             id: result.records[0].get('id'),
-<<<<<<< HEAD
-            initialEndDate: result.records[0].get('initialEndDate'),
-            currentEndDate: result.records[0].get('currentEndDate'),
-          };
-=======
             initialEndDate: result.records[0].get(
               'initialEndDate',
             ),
@@ -243,7 +239,6 @@
               'currentEndDate',
             ),
           }
->>>>>>> 26efad27
         } else {
           throw new Error('Could not update internship.');
         }
@@ -258,7 +253,7 @@
   }
 
   async delete(
-    input: DeleteInternshipEngagementInput
+    input: DeleteInternshipEngagementInput,
   ): Promise<DeleteInternshipEngagementOutputDto> {
     const response = new DeleteInternshipEngagementOutputDto();
     const session = this.db.driver.session();
@@ -268,7 +263,7 @@
            SET internshipEngagement.active = false RETURN internshipEngagement.id as id`,
         {
           id: input.id,
-        }
+        },
       )
       .then(result => {
         response.internshipEngagement.id = result.records[0].get('id');
