import { forwardRef, Inject, Injectable } from '@nestjs/common';
import { node, Query, relation } from 'cypher-query-builder';
import { DateTime } from 'luxon';
import { MergeExclusive } from 'type-fest';
import {
  DuplicateException,
  generateId,
  ID,
  InputException,
  NotFoundException,
  SecuredList,
  SecuredResource,
  ServerException,
  Session,
  UnauthorizedException,
} from '../../common';
import {
  ConfigService,
  IEventBus,
  ILogger,
  Logger,
<<<<<<< HEAD
  matchSession,
  property,
} from '../../core';
import {
  calculateTotalAndPaginateList,
  matchPropsAndProjectSensAndScopedRoles,
  permissionsOfNode,
  requestingUser,
} from '../../core/database/query';
import { DbPropsOfDto, runListQuery } from '../../core/database/results';
import { ScopedRole } from '../authorization';
=======
  property,
} from '../../core';
import {
  parseBaseNodeProperties,
  parsePropList,
  runListQuery,
} from '../../core/database/results';
import { rolesForScope } from '../authorization';
>>>>>>> a1087e62
import { AuthorizationService } from '../authorization/authorization.service';
import { CeremonyService } from '../ceremony';
import { FileService } from '../file';
import {
  ProductListInput,
  ProductService,
  SecuredProductList,
} from '../product';
import { ProjectStatus } from '../project';
import { ProjectType } from '../project/dto/type.enum';
import { ProjectService } from '../project/project.service';
import {
  CreateInternshipEngagement,
  CreateLanguageEngagement,
  EngagementListInput,
  EngagementListOutput,
  EngagementStatus,
  IEngagement,
  InternshipEngagement,
  LanguageEngagement,
  PnpData,
  UpdateInternshipEngagement,
  UpdateLanguageEngagement,
} from './dto';
import { EngagementRepository } from './engagement.repository';
import { EngagementRules } from './engagement.rules';
import {
  EngagementCreatedEvent,
  EngagementUpdatedEvent,
  EngagementWillDeleteEvent,
} from './events';
import { DbInternshipEngagement, DbLanguageEngagement } from './model';
import { PnpExtractor } from './pnp-extractor.service';

@Injectable()
export class EngagementService {
  constructor(
    private readonly repo: EngagementRepository,
    private readonly ceremonyService: CeremonyService,
    private readonly products: ProductService,
    private readonly config: ConfigService,
    private readonly files: FileService,
    private readonly pnpExtractor: PnpExtractor,
    private readonly engagementRules: EngagementRules,
    @Inject(forwardRef(() => ProjectService))
    private readonly projectService: ProjectService,
    private readonly eventBus: IEventBus,
    @Inject(forwardRef(() => AuthorizationService))
    private readonly authorizationService: AuthorizationService,
    @Logger(`engagement:service`) private readonly logger: ILogger
  ) {}

  // CREATE /////////////////////////////////////////////////////////

  async createLanguageEngagement(
    { languageId, projectId, ...input }: CreateLanguageEngagement,
    session: Session
  ): Promise<LanguageEngagement> {
    await this.verifyRelationshipEligibility(
      projectId,
      languageId,
      ProjectType.Translation
    );

    if (input.firstScripture) {
      await this.verifyFirstScripture({ languageId });
    }
    await this.verifyProjectStatus(projectId, session);

    this.verifyCreationStatus(input.status);

    this.logger.debug('Mutation create language engagement ', {
      input,
      projectId,
      languageId,
      userId: session.userId,
    });

    // Initial LanguageEngagement
    const id = await generateId();
    const createdAt = DateTime.local();
    const pnpId = await generateId();

    const createLE = this.repo.query();
    if (projectId) {
      createLE.match([node('project', 'Project', { id: projectId })]);
    }
    if (languageId) {
      createLE.match([node('language', 'Language', { id: languageId })]);
    }
    createLE.create([
      [
        node(
          'languageEngagement',
          ['LanguageEngagement', 'Engagement', 'BaseNode'],
          {
            createdAt,
            id,
          }
        ),
      ],
      ...property(
        'completeDate',
        input.completeDate || undefined,
        'languageEngagement'
      ),
      ...property(
        'disbursementCompleteDate',
        input.disbursementCompleteDate || undefined,
        'languageEngagement'
      ),
      ...property(
        'communicationsCompleteDate',
        input.communicationsCompleteDate || undefined,
        'languageEngagement'
      ),
      ...property(
        'startDateOverride',
        input.startDateOverride || undefined,
        'languageEngagement'
      ),
      ...property(
        'endDateOverride',
        input.endDateOverride || undefined,
        'languageEngagement'
      ),
      ...property('initialEndDate', undefined, 'languageEngagement'),
      ...property(
        'lukePartnership',
        input.lukePartnership || undefined,
        'languageEngagement'
      ),
      ...property(
        'firstScripture',
        input.firstScripture || undefined,
        'languageEngagement'
      ),
      ...property(
        'paratextRegistryId',
        input.paratextRegistryId,
        'languageEngagement'
      ),
      ...property('pnp', pnpId || undefined, 'languageEngagement'),
      ...property(
        'historicGoal',
        input.historicGoal || undefined,
        'languageEngagement'
      ),
      ...property('statusModifiedAt', undefined, 'languageEngagement'),
      ...property('lastSuspendedAt', undefined, 'languageEngagement'),
      ...property('lastReactivatedAt', undefined, 'languageEngagement'),
      ...property(
        'status',
        input.status || EngagementStatus.InDevelopment,
        'languageEngagement',
        'status',
        'EngagementStatus'
      ),
      ...property('modifiedAt', createdAt, 'languageEngagement'),
      ...property('canDelete', true, 'languageEngagement'),
    ]);
    if (projectId) {
      createLE.create([
        node('project'),
        relation('out', 'engagementRel', 'engagement', {
          active: true,
          createdAt,
        }),
        node('languageEngagement'),
      ]);
    }
    if (languageId) {
      createLE.create([
        node('language'),
        relation('in', 'languageRel', 'language', { active: true, createdAt }),
        node('languageEngagement'),
      ]);
    }
    createLE.return('languageEngagement');

    let le;
    try {
      le = await createLE.first();
    } catch (exception) {
      this.logger.error('could not create Language Engagement ', { exception });
      throw new ServerException(
        'Could not create Langauge Engagement',
        exception
      );
    }
    if (!le) {
      if (projectId && !(await this.repo.findNode('project', projectId))) {
        throw new InputException(
          'projectId is invalid',
          'engagement.projectId'
        );
      }
      if (languageId && !(await this.repo.findNode('language', languageId))) {
        throw new InputException(
          'languageId is invalid',
          'engagement.languageId'
        );
      }
      throw new ServerException('Could not create Language Engagement');
    }

    await this.files.createDefinedFile(
      pnpId,
      `PNP`,
      session,
      id,
      'pnp',
      input.pnp,
      'engagement.pnp'
    );
    if (input.pnp) {
      const pnpData = await this.pnpExtractor.extract(input.pnp, session);
      await this.savePnpData(id, pnpData);
    }

    const dbLanguageEngagement = new DbLanguageEngagement();
    await this.authorizationService.processNewBaseNode(
      dbLanguageEngagement,
      id,
      session.userId
    );

    const languageEngagement = (await this.readOne(
      id,
      session
    )) as LanguageEngagement;
    const event = new EngagementCreatedEvent(languageEngagement, session);
    await this.eventBus.publish(event);

    return event.engagement as LanguageEngagement;
  }

  async createInternshipEngagement(
    {
      projectId,
      internId,
      mentorId,
      countryOfOriginId,
      ...input
    }: CreateInternshipEngagement,
    session: Session
  ): Promise<InternshipEngagement> {
    await this.verifyRelationshipEligibility(
      projectId,
      internId,
      ProjectType.Internship
    );

    await this.verifyProjectStatus(projectId, session);

    this.verifyCreationStatus(input.status);

    this.logger.debug('Mutation create internship engagement ', {
      input,
      projectId,
      mentorId,
      countryOfOriginId,
      userId: session.userId,
    });
    const id = await generateId();
    const createdAt = DateTime.local();
    const growthPlanId = await generateId();

    const createIE = this.repo.query();
    if (projectId) {
      createIE.match([node('project', 'Project', { id: projectId })]);
    }
    if (internId) {
      createIE.match([node('intern', 'User', { id: internId })]);
    }
    if (mentorId) {
      createIE.match([node('mentor', 'User', { id: mentorId })]);
    }
    if (countryOfOriginId) {
      createIE.match([
        node('countryOfOrigin', 'Location', {
          id: countryOfOriginId,
        }),
      ]);
    }
    createIE.create([
      [
        node(
          'internshipEngagement',
          ['InternshipEngagement', 'Engagement', 'BaseNode'],
          {
            createdAt,
            id,
          }
        ),
      ],
      ...property('modifiedAt', createdAt, 'internshipEngagement'),
      ...property(
        'completeDate',
        input.completeDate || undefined,
        'internshipEngagement'
      ),
      ...property(
        'disbursementCompleteDate',
        input.disbursementCompleteDate || undefined,
        'internshipEngagement'
      ),
      ...property(
        'communicationsCompleteDate',
        input.communicationsCompleteDate || undefined,
        'internshipEngagement'
      ),
      ...property(
        'startDateOverride',
        input.startDateOverride || undefined,
        'internshipEngagement'
      ),
      ...property(
        'endDateOverride',
        input.endDateOverride || undefined,
        'internshipEngagement'
      ),
      ...property('initialEndDate', undefined, 'internshipEngagement'),
      ...property(
        'methodologies',
        input.methodologies || undefined,
        'internshipEngagement',
        'methodologies',
        'ProductMethodology'
      ),
      ...property(
        'position',
        input.position || undefined,
        'internshipEngagement',
        'position',
        'InternPosition'
      ),
      ...property(
        'growthPlan',
        growthPlanId || undefined,
        'internshipEngagement'
      ),
      ...property('statusModifiedAt', undefined, 'internshipEngagement'),
      ...property('lastSuspendedAt', undefined, 'internshipEngagement'),
      ...property('lastReactivatedAt', undefined, 'internshipEngagement'),
      ...property(
        'status',
        input.status || EngagementStatus.InDevelopment,
        'internshipEngagement'
      ),
      ...property('canDelete', true, 'internshipEngagement'),
    ]);
    if (projectId) {
      createIE.create([
        node('project'),
        relation('out', 'engagementRel', 'engagement', {
          active: true,
          createdAt,
        }),
        node('internshipEngagement'),
      ]);
    }
    if (internId) {
      createIE.create([
        node('intern'),
        relation('in', 'internRel', 'intern', { active: true, createdAt }),
        node('internshipEngagement'),
      ]);
    }
    if (mentorId) {
      createIE.create([
        node('mentor'),
        relation('in', 'mentorRel', 'mentor', { active: true, createdAt }),
        node('internshipEngagement'),
      ]);
    }
    if (countryOfOriginId) {
      createIE.create([
        node('countryOfOrigin'),
        relation('in', 'countryRel', 'countryOfOrigin', {
          active: true,
          createdAt,
        }),
        node('internshipEngagement'),
      ]);
    }
    createIE.return('internshipEngagement');

    let IE;
    try {
      IE = await createIE.first();
    } catch (exception) {
      // secondary queries to see what ID is bad
      // check internId

      this.logger.error('could not create Internship Engagement ', {
        exception,
      });
      throw new ServerException(
        'Could not create Internship Engagement',
        exception
      );
    }

    if (!IE) {
      if (internId && !(await this.repo.findNode('intern', internId))) {
        throw new InputException('internId is invalid', 'engagement.internId');
      }
      if (mentorId && !(await this.repo.findNode('mentor', mentorId))) {
        throw new InputException('mentorId is invalid', 'engagement.mentorId');
      }
      if (projectId && !(await this.repo.findNode('project', projectId))) {
        throw new InputException(
          'projectId is invalid',
          'engagement.projectId'
        );
      }
      if (
        countryOfOriginId &&
        !(await this.repo.findNode('countryOfOrigin', countryOfOriginId))
      ) {
        throw new InputException(
          'countryOfOriginId is invalid',
          'engagement.countryOfOriginId'
        );
      }
      throw new ServerException('Could not create Internship Engagement');
    }

    await this.files.createDefinedFile(
      growthPlanId,
      `Growth Plan`,
      session,
      id,
      'growthPlan',
      input.growthPlan,
      'engagement.growthPlan'
    );

    const dbInternshipEngagement = new DbInternshipEngagement();
    await this.authorizationService.processNewBaseNode(
      dbInternshipEngagement,
      id,
      session.userId
    );

    const internshipEngagement = (await this.readOne(
      id,
      session
    )) as InternshipEngagement;
    const engagementCreatedEvent = new EngagementCreatedEvent(
      internshipEngagement,
      session
    );
    await this.eventBus.publish(engagementCreatedEvent);

    return engagementCreatedEvent.engagement as InternshipEngagement;
  }

  private verifyCreationStatus(status?: EngagementStatus) {
    if (
      status &&
      status !== EngagementStatus.InDevelopment &&
      !this.config.migration
    ) {
      throw new InputException(
        'The Engagement status should be in development',
        'engagement.status'
      );
    }
  }

  // READ ///////////////////////////////////////////////////////////

  async readOne(
    id: ID,
    session: Session
  ): Promise<LanguageEngagement | InternshipEngagement> {
    this.logger.debug('readOne', { id, userId: session.userId });

    if (!id) {
      throw new NotFoundException('no id given', 'engagement.id');
    }
<<<<<<< HEAD

    const query = this.db
      .query()
      .match([
        node('project'),
        relation('out', '', 'engagement', { active: true }),
        node('node', 'Engagement', { id }),
      ])
      .apply(matchPropsAndProjectSensAndScopedRoles(session))
      .with([
        'props',
        'node',
        'project',
        'scopedRoles',
        `case
          when 'InternshipEngagement' IN labels(node)
          then 'InternshipEngagement'
          when 'LanguageEngagement' IN labels(node)
          then 'LanguageEngagement'
          end as __typename
          `,
      ])
      .optionalMatch([
        node('node'),
        relation('out', '', 'ceremony', { active: true }),
        node('ceremony'),
      ])
      .optionalMatch([
        node('node'),
        relation('out', '', 'language', { active: true }),
        node('language'),
      ])
      .optionalMatch([
        node('node'),
        relation('out', '', 'intern', { active: true }),
        node('intern'),
      ])
      .optionalMatch([
        node('node'),
        relation('out', '', 'countryOfOrigin', { active: true }),
        node('countryOfOrigin'),
      ])
      .optionalMatch([
        node('node'),
        relation('out', '', 'mentor', { active: true }),
        node('mentor'),
      ])
      .optionalMatch([
        node('node'),
        relation('out', '', 'pnpData', { active: true }),
        node('pnpData'),
      ])
      .return([
        'props',
        'project.id as project',
        '__typename',
        'ceremony.id as ceremony',
        'language.id as language',
        'intern.id as intern',
        'countryOfOrigin.id as countryOfOrigin',
        'mentor.id as mentor',
        'pnpData',
        'scopedRoles',
      ])
      .asResult<{
        props: Omit<
          DbPropsOfDto<LanguageEngagement & InternshipEngagement, true>,
          | '__typename'
          | 'ceremony'
          | 'language'
          | 'pnpData'
          | 'countryOfOrigin'
          | 'intern'
          | 'mentor'
        >;
        __typename: 'LanguageEngagement' | 'InternshipEngagement';
        language: ID;
        ceremony: ID;
        project: ID;
        intern: ID;
        countryOfOrigin: ID;
        mentor: ID;
        pnpData?: Node<PnpData>;
        scopedRoles: ScopedRole[];
      }>();
=======
    const query = this.repo.readOne(id, session);
>>>>>>> a1087e62

    const result = await query.first();

    if (!result) {
      throw new NotFoundException('could not find Engagement', 'engagement.id');
    }

    const props = {
      __typename: result.__typename,
      ...result.props,
      language: result.language,
      ceremony: result.ceremony,
      intern: result.intern,
      countryOfOrigin: result.countryOfOrigin,
      mentor: result.mentor,
    };

    const isLanguageEngagement = props.__typename === 'LanguageEngagement';

    const {
      startDate: _, // both of these are composed manually below, so exclude them
      endDate: __,
      ...securedProperties
    } = await this.authorizationService.secureProperties({
      resource: isLanguageEngagement
        ? LanguageEngagement
        : InternshipEngagement,
      props,
      sessionOrUserId: session,
      otherRoles: result.scopedRoles,
    });

    const project = await this.projectService.readOne(result.project, session);

    const canReadStartDate =
      project.mouStart.canRead && securedProperties.startDateOverride.canRead;
    const startDate = canReadStartDate
      ? props.startDateOverride ?? project.mouStart.value
      : null;
    const canReadEndDate =
      project.mouEnd.canRead && securedProperties.endDateOverride.canRead;
    const endDate = canReadEndDate
      ? props.endDateOverride ?? project.mouEnd.value
      : null;

    const common = {
      __typename: result.__typename,
      ...result.props,
      startDate: {
        value: startDate,
        canRead: canReadStartDate,
        canEdit: false,
      },
      endDate: {
        value: endDate,
        canRead: canReadEndDate,
        canEdit: false,
      },
      canDelete:
        props.status !== EngagementStatus.InDevelopment &&
        !session.roles.includes(`global:Administrator`)
          ? false
          : await this.repo.checkDeletePermission(id, session),
    };

    if (isLanguageEngagement) {
      // help TS understand that the secured props are for a LanguageEngagement
      const secured = securedProperties as SecuredResource<
        typeof LanguageEngagement,
        false
      >;
      return {
        ...common,
        ...secured,
        pnpData: result.pnpData?.properties,
      };
    } else {
      // help TS understand that the secured props are for a InternshipEngagement
      const secured = securedProperties as SecuredResource<
        typeof InternshipEngagement,
        false
      >;
      return {
        ...common,
        ...secured,
        methodologies: {
          ...secured.methodologies,
          value: secured.methodologies.value ?? [],
        },
      };
    }
  }

  // UPDATE ////////////////////////////////////////////////////////

  async updateLanguageEngagement(
    input: UpdateLanguageEngagement,
    session: Session
  ): Promise<LanguageEngagement> {
    if (input.firstScripture) {
      await this.verifyFirstScripture({ engagementId: input.id });
    }

    if (input.status) {
      await this.engagementRules.verifyStatusChange(
        input.id,
        session,
        input.status
      );
    }

    const object = (await this.readOne(
      input.id,
      session
    )) as LanguageEngagement;

    const changes = this.repo.getActualLanguageChanges(object, input);
    await this.authorizationService.verifyCanEditChanges(
      LanguageEngagement,
      object,
      changes
    );

    const { pnp, ...simpleChanges } = changes;

    await this.files.updateDefinedFile(
      object.pnp,
      'engagement.pnp',
      pnp,
      session
    );
    if (pnp) {
      const pnpData = await this.pnpExtractor.extract(pnp, session);
      await this.savePnpData(object.id, pnpData);
    }

    try {
      await this.repo.updateLanguageProperties(object, simpleChanges);
    } catch (exception) {
      this.logger.error('Error updating language engagement', { exception });
      throw new ServerException(
        'Could not update LanguageEngagement',
        exception
      );
    }

    const updated = (await this.readOne(
      input.id,
      session
    )) as LanguageEngagement;
    const engagementUpdatedEvent = new EngagementUpdatedEvent(
      updated,
      object,
      input,
      session
    );
    await this.eventBus.publish(engagementUpdatedEvent);

    return engagementUpdatedEvent.updated as LanguageEngagement;
  }

  async updateInternshipEngagement(
    input: UpdateInternshipEngagement,
    session: Session
  ): Promise<InternshipEngagement> {
    const createdAt = DateTime.local();
    if (input.status) {
      await this.engagementRules.verifyStatusChange(
        input.id,
        session,
        input.status
      );
    }

    const object = (await this.readOne(
      input.id,
      session
    )) as InternshipEngagement;

    const changes = this.repo.getActualInternshipChanges(object, input);
    await this.authorizationService.verifyCanEditChanges(
      InternshipEngagement,
      object,
      changes,
      'engagement'
    );

    const {
      mentorId,
      countryOfOriginId,
      growthPlan,
      ...simpleChanges
    } = changes;

    await this.files.updateDefinedFile(
      object.growthPlan,
      'engagement.growthPlan',
      growthPlan,
      session
    );

    try {
      if (mentorId) {
        const mentorQ = this.repo.mentorQ(mentorId, session, input, createdAt);

        await mentorQ.first();
      }

      if (countryOfOriginId) {
        const countryQ = this.repo.countryQ(
          countryOfOriginId,
          input,
          createdAt
        );

        await countryQ.first();
      }

      await this.repo.updateInternshipProperties(object, simpleChanges);

      // update property node labels
      Object.keys(input).map(async (ele) => {
        if (ele === 'position') {
          await this.repo.addLabelsToNodes('position', input);
        }
        if (ele === 'methodologies') {
          await this.repo.addLabelsToNodes('methodologies', input);
        }
      });
    } catch (exception) {
      this.logger.warning('Failed to update InternshipEngagement', {
        exception,
      });
      throw new ServerException(
        'Could not update InternshipEngagement',
        exception
      );
    }

    const updated = (await this.readOne(
      input.id,
      session
    )) as InternshipEngagement;
    const engagementUpdatedEvent = new EngagementUpdatedEvent(
      updated,
      object,
      input,
      session
    );
    await this.eventBus.publish(engagementUpdatedEvent);

    return engagementUpdatedEvent.updated as InternshipEngagement;
  }

  // DELETE /////////////////////////////////////////////////////////

  async delete(id: ID, session: Session): Promise<void> {
    const object = await this.readOne(id, session);

    if (!object) {
      throw new NotFoundException('Could not find engagement', 'engagement.id');
    }

    if (!object.canDelete)
      throw new UnauthorizedException(
        'You do not have the permission to delete this Engagement'
      );

    const result = await this.repo.findNodeToDelete(id);

    if (result) {
      await this.verifyProjectStatus(result.projectId, session);
    }

    await this.eventBus.publish(new EngagementWillDeleteEvent(object, session));

    try {
      await this.repo.deleteNode(object);
    } catch (e) {
      this.logger.warning('Failed to delete Engagement', {
        exception: e,
      });
      throw new ServerException('Failed to delete Engagement');
    }
  }

  // LIST ///////////////////////////////////////////////////////////

  async list(
    { filter, ...input }: EngagementListInput,
    session: Session
  ): Promise<EngagementListOutput> {
    const query = this.repo.list(session, { filter, ...input });

    const engagements = await runListQuery(query, input, (id) =>
      this.readOne(id, session)
    );
    return engagements;
  }

  async listAllByProjectId(
    // projectId: string,
    projectId: ID,
    session: Session
  ): Promise<IEngagement[]> {
    const engagementIds = await this.repo.listAllByProjectId(projectId);

    const engagements = await Promise.all(
      engagementIds.map((e) => this.readOne(e.id, session))
    );
    return engagements;
  }

  async listProducts(
    engagement: LanguageEngagement,
    input: ProductListInput,
    session: Session
  ): Promise<SecuredProductList> {
    const { product: perms } = await this.authorizationService.getPermissions({
      resource: LanguageEngagement,
      sessionOrUserId: session,
      otherRoles: await this.repo.rolesInScope(engagement.id, session),
    });
    if (!perms.canRead) {
      return SecuredList.Redacted;
    }

    const result = await this.products.list(
      {
        ...input,
        filter: {
          ...input.filter,
          engagementId: engagement.id,
        },
      },
      session
    );

    return {
      ...result,
      canRead: true,
      canCreate: perms.canEdit,
    };
  }

  async hasOngoing(projectId: ID) {
    const ids = await this.repo.getOngoingEngagementIds(projectId);
    return ids.length > 0;
  }

  // CONSISTENCY ////////////////////////////////////////////////////

  async checkEngagementConsistency(
    baseNode: string,
    session: Session
  ): Promise<boolean> {
    const nodes = await this.repo.checkEngagementConsistency(baseNode);

    if (baseNode === 'InternshipEngagement') {
      return await this.isInternshipEngagementConsistent(
        nodes,
        baseNode,
        session
      );
    }
    if (baseNode === 'LanguageEngagement') {
      return await this.isLanguageEngagementConsistent(
        nodes,
        baseNode,
        session
      );
    }
    return false;
  }

  async isLanguageEngagementConsistent(
    nodes: Record<string, any>,
    baseNode: string,
    session: Session
  ): Promise<boolean> {
    const requiredProperties: never[] = []; // add more after discussing
    return (
      (
        await Promise.all(
          nodes.map(async (ie: { id: any }) =>
            ['language'] // singletons
              .map((rel) =>
                this.repo.isRelationshipUnique('language', session, ie, rel)
              )
              .every((n) => n)
          )
        )
      ).every((n) => n) &&
      (
        await Promise.all(
          nodes.map(
            async (ie: { id: any }) =>
              await this.repo.hasProperties(
                'language',
                session,
                ie,
                requiredProperties
              )
          )
        )
      ).every((n) => n)
    );
  }

  async isInternshipEngagementConsistent(
    nodes: Record<string, any>,
    baseNode: string,
    session: Session
  ): Promise<boolean> {
    // right now all properties are optional
    const requiredProperties: never[] = [];
    return (
      (
        await Promise.all(
          nodes.map(async (ie: { id: any }) =>
            ['intern'] // optional – mentor, status, ceremony, countryOfOrigin
              .map((rel) =>
                this.repo.isRelationshipUnique('intern', session, ie, rel)
              )
              .every((n) => n)
          )
        )
      ).every((n) => n) &&
      (
        await Promise.all(
          nodes.map(
            async (ie: { id: any }) =>
              await this.repo.hasProperties(
                'intern',
                session,
                ie,
                requiredProperties
              )
          )
        )
      ).every((n) => n)
    );
  }

  async listEngagementsWithDateRange() {
    const result = await this.repo.listEngagementsWithDateRange();

    return result;
  }

  private async savePnpData(id: ID, pnpData: PnpData | null) {
    const query = this.repo.query();
    pnpData
      ? query
          .match(node('node', 'LanguageEngagement', { id }))
          .merge([
            node('node'),
            relation('out', 'engPnp', 'pnpData', { active: true }),
            node('pnp', 'PnpData', pnpData),
          ])
      : query
          .match([
            node('node', 'LanguageEngagement', { id }),
            relation('out', 'engPnp', 'pnpData', { active: true }),
            node('pnp', 'PnpData'),
          ])
          .detachDelete('pnp');
    await query.run();
  }

  protected async verifyRelationshipEligibility(
    projectId: ID,
    otherId: ID,
    type: ProjectType
  ): Promise<void> {
    const isTranslation = type === ProjectType.Translation;
    const property = isTranslation ? 'language' : 'intern';
    const result = await this.repo.verifyRelationshipEligibility(
      projectId,
      otherId,
      isTranslation,
      property
    );

    if (!result?.project) {
      throw new NotFoundException(
        'Could not find project',
        'engagement.projectId'
      );
    }

    if (result.project.properties.type !== type) {
      throw new InputException(
        `Only ${
          isTranslation ? 'Language' : 'Internship'
        } Engagements can be created on ${type} Projects`,
        `engagement.${property}Id`
      );
    }

    const label = isTranslation ? 'language' : 'person';
    if (!result?.other) {
      throw new NotFoundException(
        `Could not find ${label}`,
        `engagement.${property}Id`
      );
    }

    if (result.engagement) {
      throw new DuplicateException(
        `engagement.${property}Id`,
        `Engagement for this project and ${label} already exists`
      );
    }
  }

  /**
   * if firstScripture is true, validate that the engagement
   * is the only engagement for the language that has firstScripture=true
   * that the language doesn't have hasExternalFirstScripture=true
   */
  protected async verifyFirstScripture({
    engagementId,
    languageId,
  }: MergeExclusive<{ engagementId: ID }, { languageId: ID }>) {
    const startQuery = this.repo.startQuery(engagementId, languageId);

    await this.verifyFirstScriptureWithLanguage(startQuery());
    await this.verifyFirstScriptureWithEngagement(startQuery());
  }

  protected async verifyFirstScriptureWithLanguage(query: Query) {
    const languageResult = await query
      .match([
        node('language', 'Language'),
        relation('out', '', 'hasExternalFirstScripture', { active: true }),
        node('hasExternalFirstScripture', 'Property'),
      ])
      .where({
        hasExternalFirstScripture: {
          value: true,
        },
      })
      .return('language')
      .first();

    if (languageResult) {
      throw new InputException(
        'firstScripture can not be set to true if the language has hasExternalFirstScripture=true',
        'languageEngagement.firstScripture'
      );
    }
  }

  protected async verifyFirstScriptureWithEngagement(query: Query) {
    const engagementResult = await query
      .match([
        node('language', 'Language'),
        relation('in', '', 'language', { active: true }),
        node('otherLanguageEngagements', 'LanguageEngagement'),
        relation('out', '', 'firstScripture', { active: true }),
        node('firstScripture', 'Property'),
      ])
      .where({
        firstScripture: {
          value: true,
        },
      })
      .return('otherLanguageEngagements')
      .first();

    if (engagementResult) {
      throw new InputException(
        'firstScripture can not be set to true if it is not the only engagement for the language that has firstScripture=true',
        'languageEngagement.firstScripture'
      );
    }
  }

  /**
   * [BUSINESS RULE] Only Projects with a Status of 'In Development' can have Engagements created or deleted.
   */
  protected async verifyProjectStatus(projectId: ID, session: Session) {
    if (
      this.config.migration ||
      session.roles.includes('global:Administrator')
    ) {
      return;
    }

    let project;
    try {
      project = await this.projectService.readOne(projectId, session);
    } catch (e) {
      throw new InputException('projectId is invalid', 'engagement.projectId');
    }
    if (project.status !== ProjectStatus.InDevelopment) {
      throw new InputException(
        'The Project status is not in development',
        'project.status'
      );
    }
  }
}<|MERGE_RESOLUTION|>--- conflicted
+++ resolved
@@ -19,28 +19,9 @@
   IEventBus,
   ILogger,
   Logger,
-<<<<<<< HEAD
-  matchSession,
   property,
 } from '../../core';
-import {
-  calculateTotalAndPaginateList,
-  matchPropsAndProjectSensAndScopedRoles,
-  permissionsOfNode,
-  requestingUser,
-} from '../../core/database/query';
-import { DbPropsOfDto, runListQuery } from '../../core/database/results';
-import { ScopedRole } from '../authorization';
-=======
-  property,
-} from '../../core';
-import {
-  parseBaseNodeProperties,
-  parsePropList,
-  runListQuery,
-} from '../../core/database/results';
-import { rolesForScope } from '../authorization';
->>>>>>> a1087e62
+import { runListQuery } from '../../core/database/results';
 import { AuthorizationService } from '../authorization/authorization.service';
 import { CeremonyService } from '../ceremony';
 import { FileService } from '../file';
@@ -524,95 +505,7 @@
     if (!id) {
       throw new NotFoundException('no id given', 'engagement.id');
     }
-<<<<<<< HEAD
-
-    const query = this.db
-      .query()
-      .match([
-        node('project'),
-        relation('out', '', 'engagement', { active: true }),
-        node('node', 'Engagement', { id }),
-      ])
-      .apply(matchPropsAndProjectSensAndScopedRoles(session))
-      .with([
-        'props',
-        'node',
-        'project',
-        'scopedRoles',
-        `case
-          when 'InternshipEngagement' IN labels(node)
-          then 'InternshipEngagement'
-          when 'LanguageEngagement' IN labels(node)
-          then 'LanguageEngagement'
-          end as __typename
-          `,
-      ])
-      .optionalMatch([
-        node('node'),
-        relation('out', '', 'ceremony', { active: true }),
-        node('ceremony'),
-      ])
-      .optionalMatch([
-        node('node'),
-        relation('out', '', 'language', { active: true }),
-        node('language'),
-      ])
-      .optionalMatch([
-        node('node'),
-        relation('out', '', 'intern', { active: true }),
-        node('intern'),
-      ])
-      .optionalMatch([
-        node('node'),
-        relation('out', '', 'countryOfOrigin', { active: true }),
-        node('countryOfOrigin'),
-      ])
-      .optionalMatch([
-        node('node'),
-        relation('out', '', 'mentor', { active: true }),
-        node('mentor'),
-      ])
-      .optionalMatch([
-        node('node'),
-        relation('out', '', 'pnpData', { active: true }),
-        node('pnpData'),
-      ])
-      .return([
-        'props',
-        'project.id as project',
-        '__typename',
-        'ceremony.id as ceremony',
-        'language.id as language',
-        'intern.id as intern',
-        'countryOfOrigin.id as countryOfOrigin',
-        'mentor.id as mentor',
-        'pnpData',
-        'scopedRoles',
-      ])
-      .asResult<{
-        props: Omit<
-          DbPropsOfDto<LanguageEngagement & InternshipEngagement, true>,
-          | '__typename'
-          | 'ceremony'
-          | 'language'
-          | 'pnpData'
-          | 'countryOfOrigin'
-          | 'intern'
-          | 'mentor'
-        >;
-        __typename: 'LanguageEngagement' | 'InternshipEngagement';
-        language: ID;
-        ceremony: ID;
-        project: ID;
-        intern: ID;
-        countryOfOrigin: ID;
-        mentor: ID;
-        pnpData?: Node<PnpData>;
-        scopedRoles: ScopedRole[];
-      }>();
-=======
     const query = this.repo.readOne(id, session);
->>>>>>> a1087e62
 
     const result = await query.first();
 
