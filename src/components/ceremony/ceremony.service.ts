import { Injectable } from '@nestjs/common';
import { node, relation } from 'cypher-query-builder';
import {
  InputException,
  ISession,
  NotFoundException,
  ServerException,
  UnauthenticatedException,
} from '../../common';
import {
  ConfigService,
  createBaseNode,
  DatabaseService,
  getPermList,
  getPropList,
  ILogger,
  Logger,
  matchRequestingUser,
  matchSession,
  Property,
} from '../../core';
import {
  calculateTotalAndPaginateList,
  permissionsOfNode,
  requestingUser,
} from '../../core/database/query';
import {
  DbPropsOfDto,
  parseBaseNodeProperties,
  parseSecuredProperties,
  runListQuery,
  StandardReadResult,
} from '../../core/database/results';
import { AuthorizationService } from '../authorization/authorization.service';
import { InternalRole } from '../authorization/dto';
import {
  Ceremony,
  CeremonyListInput,
  CeremonyListOutput,
  CreateCeremony,
  UpdateCeremony,
} from './dto';

@Injectable()
export class CeremonyService {
  private readonly securedProperties = {
    type: true,
    planned: true,
    estimatedDate: true,
    actualDate: true,
  };

  constructor(
    private readonly db: DatabaseService,
    private readonly config: ConfigService,
    private readonly authorizationService: AuthorizationService,
    @Logger('ceremony:service') private readonly logger: ILogger
  ) {}

<<<<<<< HEAD
  // helper method for defining properties
  property = (prop: string, value: any) => {
    if (!value) {
      return [];
    }
    const createdAt = DateTime.local();
    return [
      [
        node('newCeremony'),
        relation('out', '', prop, {
          active: true,
          createdAt,
        }),
        node(prop, 'Property', {
          value,
        }),
      ],
    ];
  };

  propMatch = (property: string) => {
    const perm = 'canRead' + upperFirst(property);
    return [
      [
        node('requestingUser'),
        relation('in', '', 'member'),
        node('', 'SecurityGroup'),
        relation('out', '', 'permission'),
        node(perm, 'Permission', {
          property,
          read: true,
        }),
        relation('out', '', 'baseNode'),
        node('ceremony'),
        relation('out', '', property, { active: true }),
        node(property, 'Property'),
      ],
    ];
  };

=======
>>>>>>> d3e277fd
  async create(input: CreateCeremony, session: ISession): Promise<Ceremony> {
    const secureProps: Property[] = [
      {
        key: 'type',
        value: input.type,
        isPublic: false,
        isOrgPublic: false,
      },
      {
        key: 'planned',
        value: input.planned,
        isPublic: false,
        isOrgPublic: false,
      },
      {
        key: 'estimatedDate',
        value: input.estimatedDate,
        isPublic: false,
        isOrgPublic: false,
      },
      {
        key: 'actualDate',
        value: input.actualDate,
        isPublic: false,
        isOrgPublic: false,
      },
    ];

    try {
      const query = this.db
        .query()
        .call(matchRequestingUser, session)
        .call(createBaseNode, 'Ceremony', secureProps)
        .return('node.id as id');

      const result = await query.first();

      if (!result) {
        throw new ServerException('failed to create a budget');
      }

      await this.authorizationService.addPermsForRole(
        InternalRole.Admin,
        'Ceremony',
        result.id,
        session.userId as string
      );

      return await this.readOne(result.id, session);
    } catch (exception) {
      this.logger.warning('Failed to create ceremony', {
        exception,
      });

      throw exception;
    }
  }

  async readOne(id: string, session: ISession): Promise<Ceremony> {
    this.logger.debug(`Query readOne Ceremony`, { id, userId: session.userId });
    if (!id) {
      throw new InputException('No ceremony id to search for', 'ceremony.id');
    }
    const readCeremony = this.db
      .query()
      .call(matchRequestingUser, session)
      .match([node('node', 'Ceremony', { id })])
      .call(getPermList, 'requestingUser')
      .call(getPropList, 'permList')
      .return('node, permList, propList')
      .asResult<StandardReadResult<DbPropsOfDto<Ceremony>>>();

    const result = await readCeremony.first();

    if (!result) {
      throw new NotFoundException('Could not find ceremony', 'ceremony.id');
    }

    const securedProps = parseSecuredProperties(
      result.propList,
      result.permList,
      this.securedProperties
    );

    return {
      ...parseBaseNodeProperties(result.node),
      ...securedProps,
      type: securedProps.type.value!,
    };
  }

  async update(input: UpdateCeremony, session: ISession): Promise<Ceremony> {
    if (!session.userId) {
      throw new UnauthenticatedException('user not logged in');
    }
    const object = await this.readOne(input.id, session);

    return await this.db.sgUpdateProperties({
      session,
      object,
      props: ['planned', 'estimatedDate', 'actualDate'],
      changes: input,
      nodevar: 'ceremony',
    });
  }

  async delete(id: string, session: ISession): Promise<void> {
    const object = await this.readOne(id, session);

    if (!object) {
      throw new NotFoundException('Could not find ceremony', 'ceremony.id');
    }

    try {
      await this.db.deleteNode({
        session,
        object,
        aclEditProp: 'canDeleteOwnUser',
      });
    } catch (exception) {
      this.logger.warning('Failed to delete ceremony', {
        exception,
      });
      throw exception;
    }
  }

  async list(
    { filter, ...input }: CeremonyListInput,
    session: ISession
  ): Promise<CeremonyListOutput> {
    const label = 'Ceremony';
    const query = this.db
      .query()
      .match([
        requestingUser(session),
        ...permissionsOfNode(label),
        ...(filter.type
          ? [
              relation('out', '', 'type', { active: true }),
              node('name', 'Property', { value: filter.type }),
            ]
          : []),
      ])
      .call(calculateTotalAndPaginateList, input, (q, sort, order) =>
        sort in this.securedProperties
          ? q
              .match([
                node('node'),
                relation('out', '', sort),
                node('prop', 'Property'),
              ])
              .with('*')
              .orderBy('prop.value', order)
          : q.with('*').orderBy(`node.${sort}`, order)
      );

    return await runListQuery(query, input, (id) => this.readOne(id, session));
  }

  async checkCeremonyConsistency(session: ISession): Promise<boolean> {
    const ceremonies = await this.db
      .query()
      .match([matchSession(session), [node('ceremony', 'Ceremony')]])
      .return('ceremony.id as id')
      .run();

    return (
      await Promise.all(
        ceremonies.map(async (ceremony) => {
          return await this.db.hasProperties({
            session,
            id: ceremony.id,
            props: ['type'],
            nodevar: 'ceremony',
          });
        })
      )
    ).every((n) => n);
  }
}<|MERGE_RESOLUTION|>--- conflicted
+++ resolved
@@ -57,49 +57,6 @@
     @Logger('ceremony:service') private readonly logger: ILogger
   ) {}
 
-<<<<<<< HEAD
-  // helper method for defining properties
-  property = (prop: string, value: any) => {
-    if (!value) {
-      return [];
-    }
-    const createdAt = DateTime.local();
-    return [
-      [
-        node('newCeremony'),
-        relation('out', '', prop, {
-          active: true,
-          createdAt,
-        }),
-        node(prop, 'Property', {
-          value,
-        }),
-      ],
-    ];
-  };
-
-  propMatch = (property: string) => {
-    const perm = 'canRead' + upperFirst(property);
-    return [
-      [
-        node('requestingUser'),
-        relation('in', '', 'member'),
-        node('', 'SecurityGroup'),
-        relation('out', '', 'permission'),
-        node(perm, 'Permission', {
-          property,
-          read: true,
-        }),
-        relation('out', '', 'baseNode'),
-        node('ceremony'),
-        relation('out', '', property, { active: true }),
-        node(property, 'Property'),
-      ],
-    ];
-  };
-
-=======
->>>>>>> d3e277fd
   async create(input: CreateCeremony, session: ISession): Promise<Ceremony> {
     const secureProps: Property[] = [
       {
