<<<<<<< HEAD
import { forwardRef, Module } from '@nestjs/common';
import { LocationModule } from '../location';
import { OrganizationModule } from '../organization/organization.module';
import { PartnershipModule } from '../partnership/partnership.module';
=======
import { Module } from '@nestjs/common';
import { LocationModule } from '../location/location.module';
import { OrganizationModule } from '../organization/organization.module';
import { EducationModule } from '../user/education/education.module';
import { UnavailabilityModule } from '../user/unavailability/unavailability.module';
import { UserModule } from '../user/user.module';
>>>>>>> 621366f7
import { BudgetRecordResolver } from './budget-record.resolver';
import { BudgetResolver } from './budget.resolver';
import { BudgetService } from './budget.service';

@Module({
  imports: [
<<<<<<< HEAD
=======
    EducationModule,
>>>>>>> 621366f7
    LocationModule,
    forwardRef(() => PartnershipModule),
    forwardRef(() => OrganizationModule),
  ],
  providers: [BudgetResolver, BudgetRecordResolver, BudgetService],
  exports: [BudgetService],
})
export class BudgetModule {}<|MERGE_RESOLUTION|>--- conflicted
+++ resolved
@@ -1,29 +1,22 @@
-<<<<<<< HEAD
 import { forwardRef, Module } from '@nestjs/common';
-import { LocationModule } from '../location';
+import { LocationModule } from '../location/location.module';
 import { OrganizationModule } from '../organization/organization.module';
 import { PartnershipModule } from '../partnership/partnership.module';
-=======
-import { Module } from '@nestjs/common';
-import { LocationModule } from '../location/location.module';
-import { OrganizationModule } from '../organization/organization.module';
 import { EducationModule } from '../user/education/education.module';
 import { UnavailabilityModule } from '../user/unavailability/unavailability.module';
 import { UserModule } from '../user/user.module';
->>>>>>> 621366f7
 import { BudgetRecordResolver } from './budget-record.resolver';
 import { BudgetResolver } from './budget.resolver';
 import { BudgetService } from './budget.service';
 
 @Module({
   imports: [
-<<<<<<< HEAD
-=======
     EducationModule,
->>>>>>> 621366f7
     LocationModule,
     forwardRef(() => PartnershipModule),
     forwardRef(() => OrganizationModule),
+    UnavailabilityModule,
+    UserModule,
   ],
   providers: [BudgetResolver, BudgetRecordResolver, BudgetService],
   exports: [BudgetService],
