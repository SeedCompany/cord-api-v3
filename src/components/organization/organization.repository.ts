import { Injectable } from '@nestjs/common';
import { node, Query, relation } from 'cypher-query-builder';
<<<<<<< HEAD

import {
  ID,
  isIdLike,
  NotFoundException,
  Session,
  UnsecuredDto,
} from '../../common';
import {
  DatabaseService,
  DtoRepository,
  matchRequestingUser,
  PostgresService,
} from '../../core';
=======
import { ID, NotFoundException, Session, UnsecuredDto } from '../../common';
import { DtoRepository, matchRequestingUser } from '../../core';
>>>>>>> c4b96ab1
import {
  ACTIVE,
  createNode,
  matchProjectScopedRoles,
  matchProjectSens,
  matchProps,
  merge,
  paginate,
  permissionsOfNode,
  rankSens,
  requestingUser,
  sorting,
} from '../../core/database/query';
import { CreateOrganization, Organization, OrganizationListInput } from './dto';

@Injectable()
export class OrganizationRepository extends DtoRepository(Organization) {
  constructor(db: DatabaseService, private readonly pg: PostgresService) {
    super(db);
  }
  async checkOrg(name: string) {
    return await this.db
      .query()
      .match([node('org', 'OrgName', { value: name })])
      .return('org')
      .first();
  }

  async create(input: CreateOrganization, session: Session) {
    const initialProps = {
      name: input.name,
      address: input.address,
      canDelete: true,
    };

    const query = this.db
      .query()
      .apply(matchRequestingUser(session))
      .apply(await createNode(Organization, { initialProps }))
      .return<{ id: ID }>('node.id as id');

    return await query.first();
  }

  async readOne(orgId: ID, session: Session) {
    const query = this.db
      .query()
      .apply(matchRequestingUser(session))
      .match([node('node', 'Organization', { id: orgId })])
      .apply(this.hydrate(session));

    const result = await query.first();
    if (!result) {
      throw new NotFoundException(
        'Could not find organization',
        'organization.id'
      );
    }

    const pool = await this.pg.pool;
    const orgData = await pool.query(
      `select name, created_at as "createdAt", neo4j_id as "id" from public.organizations_data 
      where neo4j_id = $1`,
      [orgId]
    );
    const pgResult = orgData.rows[0];
    console.log('neo4j Result: ', result.dto);
    console.log('pg Result: ', pgResult);
    return result.dto;
  }

  protected hydrate(session: Session) {
    return (query: Query) =>
      query
        .optionalMatch([
          node('project', 'Project'),
          relation('out', '', 'partnership'),
          node('', 'Partnership'),
          relation('out', '', 'partner'),
          node('', 'Partner'),
          relation('out', 'organization'),
          node('node'),
        ])
        .apply(matchProjectScopedRoles({ session }))
        .with([
          'node',
          'collect(project) as projList',
          'keys(apoc.coll.frequenciesAsMap(apoc.coll.flatten(collect(scopedRoles)))) as scopedRoles',
        ])
        .subQuery((sub) =>
          sub
            .with('projList')
            .raw('UNWIND projList as project')
            .apply(matchProjectSens())
            .with('sensitivity')
            .orderBy(rankSens('sensitivity'), 'ASC')
            .raw('LIMIT 1')
            .return('sensitivity')
            .union()
            .with('projList')
            .with('projList')
            .raw('WHERE size(projList) = 0')
            .return(`'High' as sensitivity`)
        )
        .apply(matchProps())
        .return<{ dto: UnsecuredDto<Organization> }>(
          merge('props', {
            scope: 'scopedRoles',
          }).as('dto')
        );
  }

  async list({ filter, ...input }: OrganizationListInput, session: Session) {
    const result = await this.db
      .query()
      .match([
        requestingUser(session),
        ...permissionsOfNode('Organization'),
        ...(filter.userId && session.userId
          ? [
              relation('in', '', 'organization', ACTIVE),
              node('user', 'User', { id: filter.userId }),
            ]
          : []),
      ])
      .apply(sorting(Organization, input))
      .apply(paginate(input, this.hydrate(session)))
      .first();
    return result!; // result from paginate() will always have 1 row.
  }
}<|MERGE_RESOLUTION|>--- conflicted
+++ resolved
@@ -1,6 +1,5 @@
 import { Injectable } from '@nestjs/common';
 import { node, Query, relation } from 'cypher-query-builder';
-<<<<<<< HEAD
 
 import {
   ID,
@@ -15,10 +14,6 @@
   matchRequestingUser,
   PostgresService,
 } from '../../core';
-=======
-import { ID, NotFoundException, Session, UnsecuredDto } from '../../common';
-import { DtoRepository, matchRequestingUser } from '../../core';
->>>>>>> c4b96ab1
 import {
   ACTIVE,
   createNode,
