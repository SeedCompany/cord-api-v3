--- conflicted
+++ resolved
@@ -1,10 +1,6 @@
 import { forwardRef, Inject, Injectable } from '@nestjs/common';
 import { range } from 'lodash';
-<<<<<<< HEAD
-import { DateTime } from 'luxon';
 import { Mutable } from 'type-fest';
-=======
->>>>>>> a1087e62
 import {
   DuplicateException,
   ID,
@@ -16,30 +12,7 @@
   UnauthorizedException,
 } from '../../common';
 import { ConfigService, ILogger, Logger, OnIndex } from '../../core';
-import {
-<<<<<<< HEAD
-  ConfigService,
-  createBaseNode,
-  DatabaseService,
-  ILogger,
-  Logger,
-  matchRequestingUser,
-  matchSession,
-  OnIndex,
-  Property,
-} from '../../core';
-import {
-  calculateTotalAndPaginateList,
-  matchProps,
-  permissionsOfNode,
-  requestingUser,
-} from '../../core/database/query';
-import { DbPropsOfDto, runListQuery } from '../../core/database/results';
-=======
-  parseBaseNodeProperties,
-  runListQuery,
-} from '../../core/database/results';
->>>>>>> a1087e62
+import { runListQuery } from '../../core/database/results';
 import { AuthorizationService } from '../authorization/authorization.service';
 import { Powers } from '../authorization/dto/powers';
 import {
@@ -136,19 +109,8 @@
       userId: session.userId,
     });
 
-<<<<<<< HEAD
-    const query = this.db
-      .query()
-      .apply(matchRequestingUser(session))
-      .match([node('node', 'Organization', { id: orgId })])
-      .apply(matchProps())
-      .return('props, node')
-      .asResult<{ props: DbPropsOfDto<Organization, true> }>();
-    const result = await query.first();
-=======
     const result = await this.repo.readOne(orgId, session);
 
->>>>>>> a1087e62
     if (!result) {
       throw new NotFoundException(
         'Could not find organization',
@@ -177,12 +139,8 @@
     return {
       ...result.props,
       ...secured,
-<<<<<<< HEAD
-      canDelete: await this.db.checkDeletePermission(orgId, session),
       sensitivity: parentSensitivity,
-=======
       canDelete: await this.repo.checkDeletePermission(orgId, session),
->>>>>>> a1087e62
     };
   }
 
