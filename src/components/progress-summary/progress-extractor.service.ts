import { Injectable } from '@nestjs/common';
import { CellObject, read, WorkBook, WorkSheet } from 'xlsx';
import { CalendarDate, fiscalQuarter, fiscalYear } from '../../common';
import { cellAsNumber } from '../../common/xlsx.util';
import { ILogger, Logger } from '../../core';
import { Downloadable, FileVersion } from '../file';
import { ProgressSummary as Progress } from './dto';

@Injectable()
export class ProgressExtractor {
<<<<<<< HEAD
  constructor(@Logger('progress:extractor') private readonly logger: ILogger) {}
=======
  constructor(
    private readonly files: FileService,
    @Logger('progress-summary:extractor') private readonly logger: ILogger
  ) {}
>>>>>>> 6c8399a9

  extract(pnp: WorkBook, file: FileVersion, date: CalendarDate) {
    const sheet = pnp.Sheets.Progress;
    if (!sheet) {
      this.logger.warning('Unable to find progress sheet in pnp file', {
        name: file.name,
        id: file.id,
      });
      return null;
    }

    const yearRow = findFiscalYearRow(sheet, fiscalYear(date));
    if (!yearRow) {
      this.logger.warning('Unable to find fiscal year in pnp file', {
        name: file.name,
        id: file.id,
      });
      return null;
    }

    const quarterCol = ['AH', 'AI', 'AJ', 'AK'][fiscalQuarter(date) - 1];
    return {
      reportPeriod: this.summaryFrom(sheet, yearRow, quarterCol, quarterCol),
      fiscalYear: this.summaryFrom(sheet, yearRow, 'AL', 'AM'),
      cumulative: this.summaryFrom(sheet, yearRow, 'AN', 'AO'),
    };
  }

  async readWorkbook(file: Downloadable<FileVersion>) {
    const buffer = await file.download();
    return read(buffer, { type: 'buffer' });
  }

  private summaryFrom(
    sheet: WorkSheet,
    fiscalYearRow: number,
    plannedColumn: string,
    actualColumn: string
  ): Progress | null {
    const planned = cellAsNumber(sheet[`${plannedColumn}${fiscalYearRow}`]);
    const actual = cellAsNumber(sheet[`${actualColumn}${fiscalYearRow}`]);
    return planned && actual ? { planned, actual } : null;
  }
}

const findFiscalYearRow = (sheet: WorkSheet, fiscalYear: number) => {
  let i = 20;
  // eslint-disable-next-line no-constant-condition
  while (true) {
    const cell: CellObject = sheet[`AG${i}`];
    if (cellAsNumber(cell) === fiscalYear) {
      return i;
    }
    if (!cell || cell.t !== 'n') {
      return null;
    }
    i++;
  }
};<|MERGE_RESOLUTION|>--- conflicted
+++ resolved
@@ -3,21 +3,16 @@
 import { CalendarDate, fiscalQuarter, fiscalYear } from '../../common';
 import { cellAsNumber } from '../../common/xlsx.util';
 import { ILogger, Logger } from '../../core';
-import { Downloadable, FileVersion } from '../file';
+import { Downloadable, FileNode } from '../file';
 import { ProgressSummary as Progress } from './dto';
 
 @Injectable()
 export class ProgressExtractor {
-<<<<<<< HEAD
-  constructor(@Logger('progress:extractor') private readonly logger: ILogger) {}
-=======
   constructor(
-    private readonly files: FileService,
     @Logger('progress-summary:extractor') private readonly logger: ILogger
   ) {}
->>>>>>> 6c8399a9
 
-  extract(pnp: WorkBook, file: FileVersion, date: CalendarDate) {
+  extract(pnp: WorkBook, file: FileNode, date: CalendarDate) {
     const sheet = pnp.Sheets.Progress;
     if (!sheet) {
       this.logger.warning('Unable to find progress sheet in pnp file', {
@@ -44,7 +39,7 @@
     };
   }
 
-  async readWorkbook(file: Downloadable<FileVersion>) {
+  async readWorkbook(file: Downloadable<unknown>) {
     const buffer = await file.download();
     return read(buffer, { type: 'buffer' });
   }
