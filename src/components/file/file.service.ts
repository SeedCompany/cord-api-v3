<<<<<<< HEAD
import { BadRequestException, Inject, Injectable } from '@nestjs/common';
import { Connection } from 'cypher-query-builder';
import { generate } from 'shortid';
import { NotImplementedError } from '../../common';
import { ISession } from '../auth';
=======
import {
  BadRequestException,
  Inject,
  Injectable,
  NotFoundException,
} from '@nestjs/common';
import { Connection } from 'cypher-query-builder';
import { generate } from 'shortid';
import { NotImplementedError } from '../../common';
import { PropertyUpdaterService } from '../../core';
import { AuthService, ISession } from '../auth';
import { UserService } from '../user';
>>>>>>> 8807cec2
import {
  CreateFileInput,
  Directory,
  File,
  FileListInput,
  FileListOutput,
  FileNodeType,
  FileOrDirectory,
  FileVersion,
  MoveFileInput,
  RenameFileInput,
  RequestUploadOutput,
  UpdateFileInput,
} from './dto';
import { FilesBucketToken } from './files-s3-bucket.factory';
import { S3Bucket } from './s3-bucket';

@Injectable()
export class FileService {
  constructor(
    private readonly db: Connection,
    @Inject(FilesBucketToken) private readonly bucket: S3Bucket,
<<<<<<< HEAD
=======
    private readonly userService: UserService,
    private readonly authService: AuthService,
    private readonly propertyUpdater: PropertyUpdaterService
>>>>>>> 8807cec2
  ) {}

  async getDirectory(id: string, session: ISession): Promise<Directory> {
    const node = await this.getFileNode(id, session);
    if (node.type !== FileNodeType.Directory) {
      throw new BadRequestException('Node is not a directory');
    }
    return node;
  }

  async getFile(id: string, session: ISession): Promise<File> {
    const node = await this.getFileNode(id, session);
    if (node.type !== FileNodeType.File) {
      throw new BadRequestException('Node is not a file');
    }
    return node;
  }

  async getFileNode(id: string, session: ISession): Promise<FileOrDirectory> {
<<<<<<< HEAD
    try {
      const result = await this.db
        .query()
        .raw(
          `
        MATCH (token:Token {active: true, value: $token})
=======
    const result = await this.db
      .query()
      .raw(
        `
        MATCH
        (token:Token {active: true, value: $token})
        <-[:token {active: true}]-
        (requestingUser:User {
          active: true,
          id: $requestingUserId
        })
>>>>>>> 8807cec2
        WITH * OPTIONAL MATCH (file: FileNode { id: $id})
        RETURN
           file
          `,
<<<<<<< HEAD
          {
            id,
            token: session.token,
          },
        )
        .first();
      return result?.file.properties;
    } catch (e) {
      throw new Error(e);
    }
=======
        {
          id,
          token: session.token,
          requestingUserId: session.userId,
          owningOrgId: session.owningOrgId,
        }
      )
      .first();
    if (!result) {
      throw new NotFoundException('Could not find file');
    }
    throw new Error('Returned object is not complete');
    // return {
    //   id: result.id,
    //   createdAt: result.createdAt,
    //   type: result.type,
    //   size: result.size,
    // };
>>>>>>> 8807cec2
  }

  async getDownloadUrl(fileId: string, _session: ISession): Promise<string> {
    // before sending link, first check if object exists in s3,
    const obj = await this.bucket.getObject(fileId);
    if (!obj) {
      throw new BadRequestException('object not found');
    }

    return this.bucket.getSignedUrlForPutObject(fileId);
  }

  async listChildren(
    _input: FileListInput,
    _session: ISession
  ): Promise<FileListOutput> {
    throw new NotImplementedError();
  }

  async getVersions(
    _fileId: string,
    _session: ISession
  ): Promise<FileVersion[]> {
    throw new NotImplementedError();
  }

  async createDirectory(_name: string, _session: ISession): Promise<Directory> {
    throw new NotImplementedError();
  }

  async requestUpload(): Promise<RequestUploadOutput> {
    const id = generate();
    const url = await this.bucket.getSignedUrlForPutObject(`temp/${id}`);
    return { id, url };
  }

  async createFile(
    { parentId, uploadId, name }: CreateFileInput,
    session: ISession
  ): Promise<File> {
    try {
<<<<<<< HEAD
      // TODO find a better way to check if object exists in s3 and move
      const result = await this.db
        .query()
        .raw(
          `
        MATCH (token:Token {active: true, value: $token})
        CREATE
            (file:FileNode { id: $id, type: $type, name: $name })
        RETURN
           file
          `,
          {
            id: uploadId,
            token: session.token,
            type: FileNodeType.File,
            name,
          },
        )
        .first();

      return result?.file.properties;
=======
      const acls = {
        canReadFile: true,
        canEditFile: true,
      };
      const input = {
        id: uploadId,
        parentId,
        name,
        type: FileNodeType.File,
      };

      await this.propertyUpdater.createNode({
        session,
        input: { ...input },
        acls,
        baseNodeLabel: 'FileNode',
        aclEditProp: 'canCreateFileNode',
      });

      return this.getFile(uploadId, session);
>>>>>>> 8807cec2
    } catch (e) {
      throw new Error(e);
    }
  }

  async updateFile(_input: UpdateFileInput, _session: ISession): Promise<File> {
    throw new NotImplementedError();
  }

  async rename(
    _input: RenameFileInput,
    _session: ISession
  ): Promise<FileOrDirectory> {
    throw new NotImplementedError();
  }

  async move(
    _input: MoveFileInput,
    _session: ISession
  ): Promise<FileOrDirectory> {
    throw new NotImplementedError();
  }

  async delete(_id: string, _session: ISession): Promise<void> {
    throw new NotImplementedError();
  }
}<|MERGE_RESOLUTION|>--- conflicted
+++ resolved
@@ -1,10 +1,3 @@
-<<<<<<< HEAD
-import { BadRequestException, Inject, Injectable } from '@nestjs/common';
-import { Connection } from 'cypher-query-builder';
-import { generate } from 'shortid';
-import { NotImplementedError } from '../../common';
-import { ISession } from '../auth';
-=======
 import {
   BadRequestException,
   Inject,
@@ -17,7 +10,6 @@
 import { PropertyUpdaterService } from '../../core';
 import { AuthService, ISession } from '../auth';
 import { UserService } from '../user';
->>>>>>> 8807cec2
 import {
   CreateFileInput,
   Directory,
@@ -40,12 +32,9 @@
   constructor(
     private readonly db: Connection,
     @Inject(FilesBucketToken) private readonly bucket: S3Bucket,
-<<<<<<< HEAD
-=======
     private readonly userService: UserService,
     private readonly authService: AuthService,
     private readonly propertyUpdater: PropertyUpdaterService
->>>>>>> 8807cec2
   ) {}
 
   async getDirectory(id: string, session: ISession): Promise<Directory> {
@@ -65,14 +54,6 @@
   }
 
   async getFileNode(id: string, session: ISession): Promise<FileOrDirectory> {
-<<<<<<< HEAD
-    try {
-      const result = await this.db
-        .query()
-        .raw(
-          `
-        MATCH (token:Token {active: true, value: $token})
-=======
     const result = await this.db
       .query()
       .raw(
@@ -84,23 +65,10 @@
           active: true,
           id: $requestingUserId
         })
->>>>>>> 8807cec2
         WITH * OPTIONAL MATCH (file: FileNode { id: $id})
         RETURN
            file
           `,
-<<<<<<< HEAD
-          {
-            id,
-            token: session.token,
-          },
-        )
-        .first();
-      return result?.file.properties;
-    } catch (e) {
-      throw new Error(e);
-    }
-=======
         {
           id,
           token: session.token,
@@ -119,7 +87,6 @@
     //   type: result.type,
     //   size: result.size,
     // };
->>>>>>> 8807cec2
   }
 
   async getDownloadUrl(fileId: string, _session: ISession): Promise<string> {
@@ -161,29 +128,6 @@
     session: ISession
   ): Promise<File> {
     try {
-<<<<<<< HEAD
-      // TODO find a better way to check if object exists in s3 and move
-      const result = await this.db
-        .query()
-        .raw(
-          `
-        MATCH (token:Token {active: true, value: $token})
-        CREATE
-            (file:FileNode { id: $id, type: $type, name: $name })
-        RETURN
-           file
-          `,
-          {
-            id: uploadId,
-            token: session.token,
-            type: FileNodeType.File,
-            name,
-          },
-        )
-        .first();
-
-      return result?.file.properties;
-=======
       const acls = {
         canReadFile: true,
         canEditFile: true,
@@ -204,7 +148,6 @@
       });
 
       return this.getFile(uploadId, session);
->>>>>>> 8807cec2
     } catch (e) {
       throw new Error(e);
     }
