--- conflicted
+++ resolved
@@ -1,7 +1,6 @@
 import { Injectable } from '@nestjs/common';
 import { node, relation } from 'cypher-query-builder';
 import { ID, Session } from '../../common';
-<<<<<<< HEAD
 import {
   ConfigService,
   DatabaseService,
@@ -9,10 +8,7 @@
   Logger,
   PostgresService,
 } from '../../core';
-=======
-import { ConfigService, DatabaseService, ILogger, Logger } from '../../core';
 import { ACTIVE } from '../../core/database/query';
->>>>>>> a7136e64
 import { InternalRole, Role } from './dto';
 import { Powers } from './dto/powers';
 
