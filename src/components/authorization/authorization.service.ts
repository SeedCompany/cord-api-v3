--- conflicted
+++ resolved
@@ -1,11 +1,6 @@
 import { Injectable } from '@nestjs/common';
-<<<<<<< HEAD
 import { node, relation } from 'cypher-query-builder';
-import { union } from 'lodash';
-=======
-import { node, Query, relation } from 'cypher-query-builder';
 import { difference, union } from 'lodash';
->>>>>>> 5c859e2d
 import { generate } from 'shortid';
 import {
   InputException,
