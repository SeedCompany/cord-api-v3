--- conflicted
+++ resolved
@@ -41,86 +41,6 @@
       // SG exists, merge member to it
       await this.db
         .query()
-<<<<<<< HEAD
-        .match([node('baseNode', 'BaseNode', { id: event.baseNodeId })])
-        .raw('return labels(baseNode) as labels')
-        .first();
-
-      // set the type so we can call the getRolePermissions function and get the
-      // correct permissions for this combination of role and base node.
-      let baseNodeType;
-
-      for (const value of Object.values(BaseNodeType)) {
-        if ((baseNodeTypeQuery?.labels as string[]).includes(value)) {
-          baseNodeType = value;
-          break;
-        }
-      }
-
-      if (!baseNodeType) {
-        this.logger.error(baseNodeTypeQuery?.labels);
-        throw new ServerException('Base node type not identified');
-      }
-
-      const perms = getRolePermissions(event.role, baseNodeType);
-
-      // check if SG for this role already exists
-      const checkSg = await this.db
-        .query()
-        .match([
-          node('sg', 'SecurityGroup', {
-            role: event.role,
-          }),
-          relation('out', '', 'permission'),
-          node('baseNode', 'BaseNode', { id: event.baseNodeId }),
-        ])
-        .raw('return sg.id as id')
-        .first();
-
-      if (!checkSg?.id) {
-        // SG does not yet exist, create it and merge user to it
-        sgId = generate();
-        const createSgQuery = this.db
-          .query()
-          .match([node('user', 'User', { id: event.userId })])
-          .match([node('baseNode', 'BaseNode', { id: event.baseNodeId })])
-          .merge([
-            node('user'),
-            relation('in', '', 'member'),
-            node('sg', 'SecurityGroup', {
-              id: sgId,
-              role: event.role,
-            }),
-          ]);
-
-        for (const perm of perms.edit) {
-          createSgQuery.merge([
-            node('sg'),
-            relation('out', '', 'permission'),
-            node('', 'Permission', {
-              read: true,
-              edit: true,
-              property: perm,
-            }),
-            relation('out', '', 'baseNode'),
-            node('baseNode'),
-          ]);
-        }
-
-        for (const perm of perms.read) {
-          createSgQuery.merge([
-            node('sg'),
-            relation('out', '', 'permission'),
-            node('', 'Permission', {
-              read: true,
-              edit: false,
-              property: perm,
-            }),
-            relation('out', '', 'baseNode'),
-            node('baseNode'),
-          ]);
-        }
-=======
         .match([node('sg', 'SecurityGroup', { id: existingGroupId })])
         .match([node('user', 'User', { id: userId })])
         .merge([node('sg'), relation('out', '', 'member'), node('user')])
@@ -132,7 +52,6 @@
       });
       return;
     }
->>>>>>> 95827290
 
     const permissions = getRolePermissions(type, role, dto);
     const readProps = keys(
