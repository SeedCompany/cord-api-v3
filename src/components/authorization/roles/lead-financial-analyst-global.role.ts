--- conflicted
+++ resolved
@@ -190,7 +190,6 @@
     new DbBaseNodeGrant<DbLanguage>({
       __className: 'DbLanguage',
       properties: [
-<<<<<<< HEAD
         { propertyName: 'displayName',                permission: { read, }, },
         { propertyName: 'displayNamePronunciation',   permission: { read, }, },
         { propertyName: 'isDialect',                  permission: { read, }, },
@@ -210,27 +209,6 @@
         ],
     canDelete: false,
   }),
-=======
-        { propertyName: 'displayName', permission: { read, }, },
-        { propertyName: 'displayNamePronunciation', permission: { read, }, },
-        { propertyName: 'isDialect', permission: { read, }, },
-        { propertyName: 'isSignLanguage', permission: { read, }, },
-        { propertyName: 'leastOfThese', permission: { read, }, },
-        { propertyName: 'name', permission: { read, }, },
-        { propertyName: 'leastOfTheseReason', permission: { read, }, },
-        { propertyName: 'populationOverride', permission: { read, }, },
-        { propertyName: 'registryOfDialectsCode', permission: { read, }, },
-        { propertyName: 'signLanguageCode', permission: { read, }, },
-        { propertyName: 'sponsorEstimatedEndDate', permission: { read, }, },
-        { propertyName: 'ethnologue', permission: { read, }, },
-        { propertyName: 'sensitivity', permission: { read, }, },
-        { propertyName: 'hasExternalFirstScripture', permission: { read, }, },
-        { propertyName: 'locations', permission: { read, }, },
-        { propertyName: 'tags', permission: { read, }, },
-      ],
-      canDelete: false,
-    }),
->>>>>>> f294fe28
     new DbBaseNodeGrant<DbLanguageEngagement>({
       __className: 'DbLanguageEngagement',
       properties: [
