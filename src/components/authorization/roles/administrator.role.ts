--- conflicted
+++ resolved
@@ -238,13 +238,9 @@
         { propertyName: 'isoAlpha3',                  permission: { read, write, }, },
         { propertyName: 'fundingAccount',             permission: { read, write, }, },
         { propertyName: 'defaultFieldRegion',         permission: { read, write, }, },
-<<<<<<< HEAD
-    ]}),
-=======
-        ],
-    canDelete: true,
-  }),
->>>>>>> 8a235eb9
+        ],
+    canDelete: true,
+  }),
     new DbBaseNodeGrant<DbOrganization>({
       __className: 'DbOrganization',
       properties: [
@@ -326,13 +322,9 @@
         { propertyName: 'tags',                       permission: { read, write, }, },
         { propertyName: 'financialReportReceivedAt',  permission: { read, write, }, },
         { propertyName: 'owningOrganization',         permission: { read, write, }, },
-<<<<<<< HEAD
-      ]}),
-=======
           ],
     canDelete: true,
   }),
->>>>>>> 8a235eb9
     new DbBaseNodeGrant<DbProjectMember>({
       __className: 'DbProjectMember',
       properties: [
