--- conflicted
+++ resolved
@@ -199,18 +199,16 @@
 })
 export class SecuredLanguage extends SecuredProperty(Language) {}
 
-<<<<<<< HEAD
+@ObjectType({
+  description: SecuredProperty.descriptionFor('a language or null'),
+})
+export class SecuredLanguageNullable extends SecuredProperty(Language, {
+  nullable: true,
+}) {}
+
 declare module '~/core/resources/map' {
   interface ResourceMap {
     EthnologueLanguage: typeof EthnologueLanguage;
     Language: typeof Language;
   }
-}
-=======
-@ObjectType({
-  description: SecuredProperty.descriptionFor('a language or null'),
-})
-export class SecuredLanguageNullable extends SecuredProperty(Language, {
-  nullable: true,
-}) {}
->>>>>>> e6f9337d
+}