import {
  Injectable,
  InternalServerErrorException as ServerException,
} from '@nestjs/common';
import { node, relation } from 'cypher-query-builder';
import { upperFirst } from 'lodash';
import { DateTime } from 'luxon';
import { ISession } from '../../../common';
import {
  addAllSecureProperties,
  addPropertyCoalesceWithClause,
  addShapeForBaseNodeMetaProperty,
  ConfigService,
  createBaseNode,
  createSG,
  DatabaseService,
  ILogger,
  Logger,
  matchRequestingUser,
  matchSession,
  matchUserPermissions,
  matchUserPermissionsIn,
  Property,
} from '../../../core';
import {
  addAllSecurePropertiesSimpleEdit,
  addAllSecurePropertiesSimpleRead,
} from '../../../core/database/query.helpers';
import {
  CreateEthnologueLanguage,
  EthnologueLanguage,
  UpdateEthnologueLanguage,
} from '../dto';

@Injectable()
export class EthnologueLanguageService {
  constructor(
    private readonly db: DatabaseService,
    private readonly config: ConfigService,
    @Logger('language:ethnologue:service') private readonly logger: ILogger
  ) {}

  // helper method for defining properties
  property = (prop: string, value: any) => {
    const createdAt = DateTime.local();
    const propLabel = 'Property';
    return [
      [
        node('newEthnologueLanguage'),
        relation('out', '', prop, {
          active: true,
          createdAt,
        }),
        node(prop, propLabel, {
          active: true,
          value,
        }),
      ],
    ];
  };

  // helper method for defining properties
  permission = (property: string) => {
    const createdAt = DateTime.local();
    return [
      [
        node('adminSG'),
        relation('out', '', 'permission', {
          active: true,
          createdAt,
        }),
        node('', 'Permission', {
          property,
          active: true,
          read: true,
          edit: true,
          admin: true,
        }),
        relation('out', '', 'baseNode', {
          active: true,
          createdAt,
        }),
        node('newEthnologueLanguage'),
      ],
      [
        node('readerSG'),
        relation('out', '', 'permission', {
          active: true,
          createdAt,
        }),
        node('', 'Permission', {
          property,
          active: true,
          read: true,
          edit: false,
          admin: false,
        }),
        relation('out', '', 'baseNode', {
          active: true,
          createdAt,
        }),
        node('newEthnologueLanguage'),
      ],
    ];
  };

  propMatch = (property: string) => {
    const perm = 'canRead' + upperFirst(property);
    return [
      [
        node('requestingUser'),
        relation('in', '', 'member', { active: true }),
        node('', 'SecurityGroup', { active: true }),
        relation('out', '', 'permission', { active: true }),
        node(perm, 'Permission', {
          property,
          active: true,
          read: true,
        }),
        relation('out', '', 'baseNode', { active: true }),
        node('lang'),
        relation('out', '', property, { active: true }),
        node(property, 'Property', { active: true }),
      ],
    ];
  };

  async create(
    input: CreateEthnologueLanguage | undefined,
    session: ISession
  ): Promise<{ ethnologue: EthnologueLanguage; ethnologueId: string }> {
    if (!input) {
      input = Object.assign({}) as CreateEthnologueLanguage;
    }

    // create org
    const secureProps: Property[] = [
      {
        key: 'id',
        value: input.id,
        addToAdminSg: true,
        addToWriterSg: true,
        addToReaderSg: true,
        isPublic: true,
        isOrgPublic: true,
        label: 'Id',
      },
      {
        key: 'code',
        value: input.code,
        addToAdminSg: true,
        addToWriterSg: true,
        addToReaderSg: true,
        isPublic: true,
        isOrgPublic: true,
        label: 'Code',
      },
      {
        key: 'provisionalCode',
        value: input.provisionalCode,
        addToAdminSg: true,
        addToWriterSg: true,
        addToReaderSg: true,
        isPublic: true,
        isOrgPublic: true,
        label: 'ProvisionalCode',
      },
      {
        key: 'name',
        value: input.name,
        addToAdminSg: true,
        addToWriterSg: true,
        addToReaderSg: true,
        isPublic: true,
        isOrgPublic: true,
        label: 'Name',
      },
      {
        key: 'population',
        value: input.population,
        addToAdminSg: true,
        addToWriterSg: true,
        addToReaderSg: true,
        isPublic: true,
        isOrgPublic: true,
        label: 'Population',
      },
    ];
    // const baseMetaProps = [];

    const query = this.db
      .query()
      .match([
        node('root', 'User', { active: true, id: this.config.rootAdmin.id }),
      ])
      .match([
        node('publicSG', 'PublicSecurityGroup', {
          active: true,
          id: this.config.publicSecurityGroup.id,
        }),
      ])
      .call(matchRequestingUser, session)
<<<<<<< HEAD
      // .call(createSG, 'orgSG', 'OrgPublicSecurityGroup')
      .call(createBaseNode, 'EthnologueLanguage', secureProps, {
        owningOrgId: session.owningOrgId,
      })
      .call(addUserToSG, 'requestingUser', 'adminSG') // must come after base node creation
=======
      .call(createSG, 'orgSG', 'OrgPublicSecurityGroup')
      .call(
        createBaseNode,
        'EthnologueLanguage',
        secureProps,
        {
          owningOrgId: session.owningOrgId,
        },
        [],
        session.userId === this.config.rootAdmin.id
      )
>>>>>>> 544d30c6
      .return('node.id as id');

    const result = await query.first();

    if (!result) {
      throw new ServerException('failed to create ethnologuelanguage');
    }

    const id = result.id;

    // add root admin to new org as an admin
    await this.db.addRootAdminToBaseNodeAsAdmin(id, 'EthnologueLanguage');

    this.logger.debug(`ethnologue language created`, { id });

    return this.readOne(id, session);
  }

  async readOne(
    id: string,
    session: ISession
  ): Promise<{ ethnologue: EthnologueLanguage; ethnologueId: string }> {
    this.logger.info(`Read ethnologueLanguage`, {
      id: id,
      userId: session.userId,
    });

    if (!session.userId) {
      this.logger.info('using anon user id');
      session.userId = this.config.anonUser.id;
    }

    const props = ['id', 'code', 'provisionalCode', 'name', 'population'];

    const baseNodeMetaProps = ['createdAt'];

    const query = this.db
      .query()
      .call(matchRequestingUser, session)
      .call(matchUserPermissions, 'EthnologueLanguage', id)
      .call(addAllSecureProperties, ...props)
      .with([
        ...props.map(addPropertyCoalesceWithClause),
        ...baseNodeMetaProps.map(addShapeForBaseNodeMetaProperty),
        'node.id as ethnologueId',
        'node',
      ])
      .returnDistinct([
        ...props,
        ...baseNodeMetaProps,
        'ethnologueId',
        'labels(node) as labels',
      ]);

    // console.log('readOne', query.toString())
    const result = await query.first();

    return {
      ethnologue: result as EthnologueLanguage,
      ethnologueId: result?.ethnologueId,
    };
  }

<<<<<<< HEAD
  async readOneSimple(
    id: string,
    session: ISession
  ): Promise<{ ethnologue: EthnologueLanguage; ethnologueId: string }> {
    this.logger.info(`Read ethnologueLanguage`, {
      id: id,
=======
  async readInList(ids: string[], session: ISession): Promise<any> {
    this.logger.info(`Read ethnologueLanguage`, {
      ids: ids,
>>>>>>> 544d30c6
      userId: session.userId,
    });

    if (!session.userId) {
      this.logger.info('using anon user id');
      session.userId = this.config.anonUser.id;
    }

<<<<<<< HEAD
    // const props = ['id', 'code', 'provisionalCode', 'name', 'population'];
    // const baseNodeMetaProps = ['createdAt'];

    const query = this.db
      .query()
      .call(matchRequestingUser, session)
      .match([node('node', 'EthnologueLanguage', { active: true, id: id })])
      .match([
        node('requestingUser'),
        relation('in', '', 'member*1..'),
        node('', 'SecurityGroup', { active: true }),
        relation('out', '', 'permission'),
        node('perms', 'Permission', { active: true }),
        relation('out', '', 'baseNode'),
        node('node'),
      ])
      .with('collect(distinct perms) as permList, node')
      .match([
        node('node'),
        relation('out', 'r', { active: true }),
        node('props', 'Property', { active: true }),
      ])
      .with('{value: props.value, property: type(r)} as prop, permList, node')
      .with('collect(prop) as propList, permList, node')
      .return('propList, permList, node')

    const result = await query.first();

    const response: any = {
      createdAt: result?.node?.properties?.createdAt,
    };

    for (const record of result?.permList) {
      if (!response[record.properties.property]) {
        response[record.properties.property] = {}
      }
      if (record?.properties && record?.properties?.read === true && response[record?.properties?.property]) {
        response[record?.properties?.property].canRead = true
      } else {
        response[record?.properties?.property].canRead = false
      }

      if (record?.properties && record?.properties?.edit === true && response[record.properties.property]) {
        response[record.properties.property].canEdit = true
      } else {
        response[record.properties.property].canEdit = false
      }
    }

    for (const record of result?.propList) {
      if (!response[record.property]) {
        response[record.property] = {}
      }
      if (record?.property === 'sensitivity') {
        response[record.property] = record.value;
      } else if (response[record?.property] && response[record?.property].canRead === true) {
        response[record.property].value = record.value
      } else {
        response[record.property].value = false
      }
    }

    return {
      ethnologue: response,
      ethnologueId: response?.id?.value,
    };
=======
    const props = ['id', 'code', 'provisionalCode', 'name', 'population'];

    const queryRead = this.db
      .query()
      .call(matchRequestingUser, session)
      .call(matchUserPermissionsIn, 'EthnologueLanguage', ids)
      .call(addAllSecurePropertiesSimpleRead, ...props)
      .with([
        `{${props
          .map(
            (
              prop
            ) => `${prop}: {value: coalesce(${prop}.value), canRead: coalesce(${prop}ReadPerm.read, false) 
        }`
          )
          .join(', ')}, ethnologueId: node.id, createdAt: node.createdAt}
        as item`,
      ])
      .with(['collect(distinct item) as items'])
      .return('items');

    const result = await queryRead.run();

    const queryEdit = this.db
      .query()
      .call(matchRequestingUser, session)
      .call(matchUserPermissionsIn, 'EthnologueLanguage', ids)
      .call(addAllSecurePropertiesSimpleEdit, ...props)
      .with([
        `{${props
          .map(
            (
              prop
            ) => `${prop}: {value: coalesce(${prop}.value), canEdit: coalesce(${prop}EditPerm.edit, false)
        }`
          )
          .join(', ')}, ethnologueId: node.id, createdAt: node.createdAt}
        as item`,
      ])
      .with(['collect(distinct item) as items'])
      .return('items');

    const resultEdit = await queryEdit.run();
    let items = result?.[0] && [...result[0].items];

    const itemsEdit = resultEdit?.[0]?.items;

    items = items.map((item: any) => {
      const data = { ...item };
      const edit = itemsEdit.find(
        (i: any) => i.ethnologueId === item.ethnologueId
      );

      if (edit) {
        Object.keys(edit).forEach((key) => {
          if (edit[key]['canEdit']) {
            data[key]['canEdit'] = edit[key]['canEdit'];
          }
        });
      }

      return data;
    });

    return items || [];
>>>>>>> 544d30c6
  }

  async update(id: string, input: UpdateEthnologueLanguage, session: ISession) {
    if (!input) return;

    this.logger.info(`Update ethnologue language`, {
      id,
      input,
      userId: session.userId,
    });

    try {
      const query = this.db
        .query()
        .match(matchSession(session, { withAclRead: 'canReadLanguages' }))
        .match([
          node('ethnologueLanguage', 'EthnologueLanguage', {
            active: true,
            id: id,
          }),
        ])
        .match([
          [
            node('ethnologueLanguage'),
            relation('out', '', 'id', { active: true }),
            node('id', 'Property', { active: true }),
          ],
          [
            node('ethnologueLanguage'),
            relation('out', '', 'code', { active: true }),
            node('code', 'Property', { active: true }),
          ],
          [
            node('ethnologueLanguage'),
            relation('out', '', 'provisionalCode', { active: true }),
            node('provisionalCode', 'Property', { active: true }),
          ],
          [
            node('ethnologueLanguage'),
            relation('out', '', 'name', { active: true }),
            node('name', 'Property', { active: true }),
          ],
          [
            node('ethnologueLanguage'),
            relation('out', '', 'population', { active: true }),
            node('population', 'Property', { active: true }),
          ],
        ])
        .setValues({
          'id.value': input.id,
          'code.value': input.code,
          'provisionalCode.value': input.provisionalCode,
          'name.value': input.name,
          'population.value': input.population,
        });
      await query.run();
    } catch (e) {
      this.logger.error('update failed', { exception: e });
      throw new ServerException('Failed to update ethnologue language');
    }
  }
}<|MERGE_RESOLUTION|>--- conflicted
+++ resolved
@@ -200,13 +200,6 @@
         }),
       ])
       .call(matchRequestingUser, session)
-<<<<<<< HEAD
-      // .call(createSG, 'orgSG', 'OrgPublicSecurityGroup')
-      .call(createBaseNode, 'EthnologueLanguage', secureProps, {
-        owningOrgId: session.owningOrgId,
-      })
-      .call(addUserToSG, 'requestingUser', 'adminSG') // must come after base node creation
-=======
       .call(createSG, 'orgSG', 'OrgPublicSecurityGroup')
       .call(
         createBaseNode,
@@ -218,7 +211,6 @@
         [],
         session.userId === this.config.rootAdmin.id
       )
->>>>>>> 544d30c6
       .return('node.id as id');
 
     const result = await query.first();
@@ -282,18 +274,12 @@
     };
   }
 
-<<<<<<< HEAD
   async readOneSimple(
     id: string,
     session: ISession
   ): Promise<{ ethnologue: EthnologueLanguage; ethnologueId: string }> {
     this.logger.info(`Read ethnologueLanguage`, {
       id: id,
-=======
-  async readInList(ids: string[], session: ISession): Promise<any> {
-    this.logger.info(`Read ethnologueLanguage`, {
-      ids: ids,
->>>>>>> 544d30c6
       userId: session.userId,
     });
 
@@ -302,7 +288,6 @@
       session.userId = this.config.anonUser.id;
     }
 
-<<<<<<< HEAD
     // const props = ['id', 'code', 'provisionalCode', 'name', 'population'];
     // const baseNodeMetaProps = ['createdAt'];
 
@@ -369,73 +354,6 @@
       ethnologue: response,
       ethnologueId: response?.id?.value,
     };
-=======
-    const props = ['id', 'code', 'provisionalCode', 'name', 'population'];
-
-    const queryRead = this.db
-      .query()
-      .call(matchRequestingUser, session)
-      .call(matchUserPermissionsIn, 'EthnologueLanguage', ids)
-      .call(addAllSecurePropertiesSimpleRead, ...props)
-      .with([
-        `{${props
-          .map(
-            (
-              prop
-            ) => `${prop}: {value: coalesce(${prop}.value), canRead: coalesce(${prop}ReadPerm.read, false) 
-        }`
-          )
-          .join(', ')}, ethnologueId: node.id, createdAt: node.createdAt}
-        as item`,
-      ])
-      .with(['collect(distinct item) as items'])
-      .return('items');
-
-    const result = await queryRead.run();
-
-    const queryEdit = this.db
-      .query()
-      .call(matchRequestingUser, session)
-      .call(matchUserPermissionsIn, 'EthnologueLanguage', ids)
-      .call(addAllSecurePropertiesSimpleEdit, ...props)
-      .with([
-        `{${props
-          .map(
-            (
-              prop
-            ) => `${prop}: {value: coalesce(${prop}.value), canEdit: coalesce(${prop}EditPerm.edit, false)
-        }`
-          )
-          .join(', ')}, ethnologueId: node.id, createdAt: node.createdAt}
-        as item`,
-      ])
-      .with(['collect(distinct item) as items'])
-      .return('items');
-
-    const resultEdit = await queryEdit.run();
-    let items = result?.[0] && [...result[0].items];
-
-    const itemsEdit = resultEdit?.[0]?.items;
-
-    items = items.map((item: any) => {
-      const data = { ...item };
-      const edit = itemsEdit.find(
-        (i: any) => i.ethnologueId === item.ethnologueId
-      );
-
-      if (edit) {
-        Object.keys(edit).forEach((key) => {
-          if (edit[key]['canEdit']) {
-            data[key]['canEdit'] = edit[key]['canEdit'];
-          }
-        });
-      }
-
-      return data;
-    });
-
-    return items || [];
->>>>>>> 544d30c6
   }
 
   async update(id: string, input: UpdateEthnologueLanguage, session: ISession) {
