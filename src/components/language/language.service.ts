import { Injectable } from '@nestjs/common';
import { node, relation } from 'cypher-query-builder';
import { compact, first, intersection } from 'lodash';
import { DateTime } from 'luxon';
import {
  CalendarDate,
  DuplicateException,
  InputException,
  ISession,
  NotFoundException,
  SecuredDate,
  ServerException,
  simpleSwitch,
} from '../../common';
import {
  ConfigService,
  createBaseNode,
  DatabaseService,
  ILogger,
  Logger,
  matchRequestingUser,
  matchSession,
  OnIndex,
  permission,
  UniquenessError,
} from '../../core';
import {
  calculateTotalAndPaginateList,
  collect,
  permissionsOfNode,
  requestingUser,
} from '../../core/database/query';
import {
  DbPropsOfDto,
  parseBaseNodeProperties,
  parsePropList,
  parseSecuredProperties,
  runListQuery,
  StandardReadResult,
} from '../../core/database/results';
<<<<<<< HEAD
import { AuthorizationService } from '../authorization/authorization.service';
=======
import { EngagementService } from '../engagement';
>>>>>>> d3e277fd
import {
  Location,
  LocationListInput,
  LocationService,
  SecuredLocationList,
} from '../location';
import {
  InternalRole,
  Project,
  ProjectListInput,
  ProjectService,
  SecuredProjectList,
} from '../project';
import {
  CreateLanguage,
  Language,
  LanguageListInput,
  LanguageListOutput,
  UpdateLanguage,
} from './dto';
import { EthnologueLanguageService } from './ethnologue-language';

@Injectable()
export class LanguageService {
  private readonly securedProperties = {
    name: true,
    displayName: true,
    isDialect: true,
    populationOverride: true,
    registryOfDialectsCode: true,
    leastOfThese: true,
    leastOfTheseReason: true,
    displayNamePronunciation: true,
    isSignLanguage: true,
    signLanguageCode: true,
    sponsorEstimatedEndDate: true,
  };

  constructor(
    private readonly db: DatabaseService,
    private readonly config: ConfigService,
    private readonly ethnologueLanguageService: EthnologueLanguageService,
    private readonly locationService: LocationService,
    private readonly projectService: ProjectService,
<<<<<<< HEAD
    private readonly authorizationService: AuthorizationService,
=======
    private readonly engagementService: EngagementService,
>>>>>>> d3e277fd
    @Logger('language:service') private readonly logger: ILogger
  ) {}

  @OnIndex()
  async createIndexes() {
    return [
      // LANGUAGE NODE
      'CREATE CONSTRAINT ON (n:Language) ASSERT EXISTS(n.id)',
      'CREATE CONSTRAINT ON (n:Language) ASSERT n.id IS UNIQUE',

      'CREATE CONSTRAINT ON (n:Language) ASSERT EXISTS(n.createdAt)',

      // NAME REL
      'CREATE CONSTRAINT ON ()-[r:name]-() ASSERT EXISTS(r.active)',
      'CREATE CONSTRAINT ON ()-[r:name]-() ASSERT EXISTS(r.createdAt)',

      // NAME NODE
      'CREATE CONSTRAINT ON (n:LanguageName) ASSERT EXISTS(n.value)',
      'CREATE CONSTRAINT ON (n:LanguageName) ASSERT n.value IS UNIQUE',

      // DISPLAYNAME REL
      'CREATE CONSTRAINT ON ()-[r:displayName]-() ASSERT EXISTS(r.active)',
      'CREATE CONSTRAINT ON ()-[r:displayName]-() ASSERT EXISTS(r.createdAt)',

      // DISPLAYNAME NODE
      'CREATE CONSTRAINT ON (n:LanguageDisplayName) ASSERT EXISTS(n.value)',
      'CREATE CONSTRAINT ON (n:LanguageDisplayName) ASSERT n.value IS UNIQUE',

      // RODNUMBER REL
      'CREATE CONSTRAINT ON ()-[r:rodNumber]-() ASSERT EXISTS(r.active)',
      'CREATE CONSTRAINT ON ()-[r:rodNumber]-() ASSERT EXISTS(r.createdAt)',

      // RODNUMBER NODE
      'CREATE CONSTRAINT ON (n:LanguageRodNumber) ASSERT EXISTS(n.value)',
      'CREATE CONSTRAINT ON (n:LanguageRodNumber) ASSERT n.value IS UNIQUE',

      // ETHNOLOGUELANGUAGE REL
      'CREATE CONSTRAINT ON ()-[r:ethnologue]-() ASSERT EXISTS(r.active)',
      'CREATE CONSTRAINT ON ()-[r:ethnologue]-() ASSERT EXISTS(r.createdAt)',

      // ETHNOLOGUELANGUAGE NODE
      'CREATE CONSTRAINT ON (n:EthnologueLanguage) ASSERT EXISTS(n.id)',

      'CREATE CONSTRAINT ON (n:EthnologueLanguage) ASSERT EXISTS(n.createdAt)',

      // PROPERTY NODE
      //'CREATE CONSTRAINT ON (n:Property) ASSERT EXISTS(n.value)',
      //'CREATE CONSTRAINT ON (n:Property) ASSERT EXISTS(n.active)',
    ];
  }
<<<<<<< HEAD
  // helper method for defining properties
  property = (prop: string, value: any) => {
    const createdAt = DateTime.local();
    const propLabel =
      simpleSwitch(prop, {
        name: ['LanguageName'],
        displayName: ['LanguageDisplayName'],
        rodNumber: ['LanguageRodNumber'],
      }) ?? [];
    return [
      [
        node('newLang'),
        relation('out', '', prop, {
          active: true,
          createdAt,
        }),
        node(prop, [...propLabel, 'Property'], {
          value,
        }),
      ],
    ];
  };

  propMatch = (property: string) => {
    const perm = 'canRead' + upperFirst(property);
    return [
      [
        node('requestingUser'),
        relation('in', '', 'member'),
        node('', 'SecurityGroup'),
        relation('out', '', 'permission'),
        node(perm, 'Permission', {
          property,
          read: true,
        }),
        relation('out', '', 'baseNode'),
        node('lang'),
        relation('out', '', property, { active: true }),
        node(property, 'Property'),
      ],
    ];
  };
=======
>>>>>>> d3e277fd

  async create(input: CreateLanguage, session: ISession): Promise<Language> {
    const createdAt = DateTime.local();

    try {
      const ethnologueId = await this.ethnologueLanguageService.create(
        input?.ethnologue,
        session
      );

      const secureProps = [
        {
          key: 'name',
          value: input.name,
          isPublic: false,
          isOrgPublic: false,
          label: 'LanguageName',
        },
        {
          key: 'displayName',
          value: input.displayName,
          isPublic: false,
          isOrgPublic: false,
          label: 'LanguageDisplayName',
        },
        {
          key: 'sensitivity',
          value: input.sensitivity,
          isPublic: false,
          isOrgPublic: false,
        },
        {
          key: 'isDialect',
          value: input.isDialect,
          isPublic: false,
          isOrgPublic: false,
        },
        {
          key: 'populationOverride',
          value: input.populationOverride,
          isPublic: false,
          isOrgPublic: false,
        },
        {
          key: 'registryOfDialectsCode',
          value: input.registryOfDialectsCode,
          isPublic: false,
          isOrgPublic: false,
        },
        {
          key: 'leastOfThese',
          value: input.leastOfThese,
          isPublic: false,
          isOrgPublic: false,
        },
        {
          key: 'leastOfTheseReason',
          value: input.leastOfTheseReason,
          isPublic: false,
          isOrgPublic: false,
        },
        {
          key: 'displayNamePronunciation',
          value: input.displayNamePronunciation,
          isPublic: false,
          isOrgPublic: false,
        },
        {
          key: 'isSignLanguage',
          value: input.isSignLanguage,
          isPublic: false,
          isOrgPublic: false,
        },
        {
          key: 'signLanguageCode',
          value: input.signLanguageCode,
          isPublic: false,
          isOrgPublic: false,
        },
        {
          key: 'sponsorEstimatedEndDate',
          value: input.sponsorEstimatedEndDate,
          isPublic: false,
          isOrgPublic: false,
        },
      ];

      const createLanguage = this.db
        .query()
        .call(matchRequestingUser, session)
        .call(
          createBaseNode,
          'Language',
          secureProps,
          {},
          [],
          session.userId === this.config.rootAdmin.id
        )
<<<<<<< HEAD
=======
        .create([...permission('ethnologue', 'node')])
>>>>>>> d3e277fd
        .return('node.id as id');

      const resultLanguage = await createLanguage.first();

      if (!resultLanguage) {
        throw new ServerException('failed to create language');
      }

      await this.authorizationService.addPermsForRole(
        InternalRole.Admin,
        'Language',
        resultLanguage.id,
        session.userId as string
      );

      // connect ethnologueLanguage to language
      await this.db
        .query()
        .matchNode('language', 'Language', {
          id: resultLanguage.id,
        })
        .matchNode('ethnologueLanguage', 'EthnologueLanguage', {
          id: ethnologueId,
        })
        .create([
          node('language'),
          relation('out', '', 'ethnologue', {
            active: true,
            createdAt,
          }),
          node('ethnologueLanguage'),
        ])
        .run();

      const result = await this.readOne(resultLanguage.id, session);

      return result;
    } catch (e) {
      if (e instanceof UniquenessError) {
        const prop =
          simpleSwitch(e.label, {
            LanguageName: 'name',
            LanguageDisplayName: 'displayName',
            LanguageRodNumber: 'rodNumber',
          }) ?? e.label;
        throw new DuplicateException(
          `language.${prop}`,
          `${prop} with value ${e.value} already exists`,
          e
        );
      }
      this.logger.error(`Could not create`, { ...input, exception: e });
      throw new ServerException('Could not create language', e);
    }
  }

  async readOne(langId: string, session: ISession): Promise<Language> {
    if (!session.userId) {
      session.userId = this.config.anonUser.id;
    }

    const query = this.db
      .query()
      .call(matchRequestingUser, session)
      .match([node('node', 'Language', { id: langId })])
      .optionalMatch([
        node('requestingUser'),
        relation('in', '', 'member'),
        node('', 'SecurityGroup'),
        relation('out', '', 'permission'),
        node('perms', 'Permission'),
        relation('out', '', 'baseNode'),
        node('node'),
      ])
      .with('collect(distinct perms) as permList, node')
      .match([
        node('node'),
        relation('out', 'r', { active: true }),
        node('props', 'Property'),
      ])
      .with('{value: props.value, property: type(r)} as prop, permList, node')
      .with('collect(prop) as propList, permList, node')
      .match([
        node('node'),
        relation('out', '', 'ethnologue'),
        node('eth', 'EthnologueLanguage'),
      ])
      .return('propList, permList, node, eth.id as ethnologueLanguageId')
      .asResult<
        StandardReadResult<DbPropsOfDto<Language>> & {
          ethnologueLanguageId: string;
        }
      >();

    const result = await query.first();
    if (!result) {
      throw new NotFoundException('Could not find language', 'language.id');
    }

    const ethnologue = await this.ethnologueLanguageService.readOne(
      result.ethnologueLanguageId,
      session
    );

    const props = parsePropList(result.propList);
    const securedProps = parseSecuredProperties(
      props,
      result.permList,
      this.securedProperties
    );

    return {
      ...parseBaseNodeProperties(result.node),
      ...securedProps,
      sensitivity: props.sensitivity,
      ethnologue,
    };
  }

  async update(
    { ethnologue: newEthnologue, ...input }: UpdateLanguage,
    session: ISession
  ): Promise<Language> {
    const { ethnologue: oldEthnologue, ...language } = await this.readOne(
      input.id,
      session
    );

    await this.db.sgUpdateProperties({
      session,
      object: language,
      props: [
        'name',
        'displayName',
        'isDialect',
        'populationOverride',
        'registryOfDialectsCode',
        'leastOfThese',
        'leastOfTheseReason',
        'displayNamePronunciation',
        'isSignLanguage',
        'signLanguageCode',
        'sensitivity',
        'sponsorEstimatedEndDate',
      ],
      changes: input,
      nodevar: 'language', // not sure if this is right, just trying to get this to compile - michael
    });

    // Update EthnologueLanguage
    if (newEthnologue) {
      const readLanguage = this.db
        .query()
        .match(matchSession(session, { withAclRead: 'canReadLanguages' }))
        .match([node('lang', 'Language', { id: input.id })])
        .optionalMatch([
          node('requestingUser'),
          relation('in', '', 'member'),
          node('', 'SecurityGroup'),
          relation('out', '', 'permission'),
          node('canReadEthnologueLanguages', 'Permission', {
            property: 'ethnologue',
            read: true,
          }),
          relation('out', '', 'baseNode'),
          node('lang'),
          relation('out', '', 'ethnologue', { active: true }),
          node('ethnologueLanguage', 'EthnologueLanguage'),
        ])
        .return({
          ethnologueLanguage: [{ id: 'ethnologueLanguageId' }],
        });

      const result = await readLanguage.first();
      if (!result || !result.ethnologueLanguageId) {
        this.logger.warning(`Could not find ethnologue language`, {
          id: input.id,
        });
        throw new NotFoundException(
          'Could not find ethnologue language',
          'language.id'
        );
      }

      await this.ethnologueLanguageService.update(
        result.ethnologueLanguageId,
        newEthnologue,
        session
      );
    }

    return await this.readOne(input.id, session);
  }

  async delete(id: string, session: ISession): Promise<void> {
    const object = await this.readOne(id, session);

    if (!object) {
      throw new NotFoundException('Could not find language', 'language.id');
    }

    try {
      await this.db.deleteNode({
        session,
        object,
        aclEditProp: 'canDeleteOwnUser',
      });
    } catch (exception) {
      this.logger.error('Failed to delete', { id, exception });
      throw new ServerException('Failed to delete', exception);
    }
  }

  async list(
    { filter, ...input }: LanguageListInput,
    session: ISession
  ): Promise<LanguageListOutput> {
    const query = this.db
      .query()
      .match([requestingUser(session), ...permissionsOfNode('Language')])
      .call(calculateTotalAndPaginateList, input, (q, sort, order) =>
        sort in this.securedProperties
          ? q
              .match([
                node('node'),
                relation('out', '', sort),
                node('prop', 'Property'),
              ])
              .with('*')
              .orderBy('toLower(prop.value)', order)
          : q.with('*').orderBy(`toLower(node.${sort})`, order)
      );

    return await runListQuery(query, input, (id) => this.readOne(id, session));
  }

  async listLocations(
    language: Language,
    _input: LocationListInput,
    session: ISession
  ): Promise<SecuredLocationList> {
    const result = await this.db
      .query()
      .matchNode('language', 'Language', { id: language.id })
      .match([
        node('language'),
        relation('out', '', 'location', { active: true }),
        node('location'),
      ])
      .return({
        location: [{ id: 'id' }],
      })
      .run();

    const permission = await this.db
      .query()
      .match([
        [
          node('requestingUser'),
          relation('in', '', 'member'),
          node('', 'SecurityGroup'),
          relation('out', '', 'permission'),
          node('canReadLocation', 'Permission', {
            property: 'location',
            read: true,
          }),
        ],
      ])
      .return({
        canReadLocation: [
          {
            read: 'canReadLocationRead',
            create: 'canReadLocationCreate',
          },
        ],
      })
      .first();

    const items = await Promise.all(
      result.map(
        async (location): Promise<Location> => {
          return await this.locationService.readOne(location.id, session);
        }
      )
    );

    return {
      items: items,
      total: items.length,
      hasMore: false,
      canCreate: !!permission?.canReadLocationCreate,
      canRead: !!permission?.canReadLocationRead,
    };
  }

  async listProjects(
    language: Language,
    input: ProjectListInput,
    session: ISession
  ): Promise<SecuredProjectList> {
    const { page, count } = {
      ...ProjectListInput.defaultVal,
      ...input,
    };

    const result: {
      items: Project[];
      hasMore: boolean;
      total: number;
    } = { items: [], hasMore: false, total: 0 };

    const queryProject = this.db
      .query()
      .match([node('language', 'Language', { id: language.id })])
      .match([
        node('language'),
        relation('in', '', 'language', { active: true }),
        node('', 'LanguageEngagement'),
        relation('in', '', 'engagement', { active: true }),
        node('project', 'Project'),
      ])
      .return({ project: [{ id: 'id', createdAt: 'createdAt' }] });

    let readProject = await queryProject.run();
    this.logger.debug(`list projects results`, { total: readProject.length });

    result.total = readProject.length;
    result.hasMore = count * page < result.total ?? true;

    readProject = readProject.splice((page - 1) * count, count);

    result.items = await Promise.all(
      readProject.map(
        async (project) =>
          await this.projectService.readOne(project.id, session)
      )
    );

    return {
      items: result.items,
      hasMore: result.hasMore,
      total: result.total,
      //TODO: use the upcoming Roles service to determine permissions.
      canCreate: true,
      canRead: true,
    };
  }

  async sponsorStartDate(
    language: Language,
    session: ISession
  ): Promise<SecuredDate> {
    const result = await this.db
      .query()
      .match([
        node('', 'Language', { id: language.id }),
        relation('in', '', 'language', { active: true }),
        node('engagement', 'LanguageEngagement'),
      ])
      .return(collect('engagement.id', 'engagementIds'))
      .asResult<{ engagementIds: string[] }>()
      .first();

    if (!result) {
      throw new ServerException('Error fetching sponsorStartDate');
    }

    try {
      const engagments = await Promise.all(
        result.engagementIds.map((engagementId) =>
          this.engagementService.readOne(engagementId, session)
        )
      );
      const dates = compact(
        engagments.map((engagement) => engagement.startDate.value)
      );

      const canRead = engagments.every(
        (engagement) => engagement.startDate.canRead
      );

      const value =
        dates.length && canRead ? CalendarDate.min(...dates) : undefined;

      return {
        canRead,
        canEdit: false,
        value,
      };
    } catch {
      //if engagement readOne returns a not found exception, then don't have read permissions on the engagement
      return {
        canRead: false,
        canEdit: false,
        value: undefined,
      };
    }
  }

  async addLocation(
    languageId: string,
    locationId: string,
    session: ISession
  ): Promise<void> {
    const locationLabel = await this.getLocationLabelById(locationId);

    if (!locationLabel) {
      throw new InputException('Cannot find location', 'locationId');
    }

    await this.removeLocation(languageId, locationId, session);
    await this.db
      .query()
      .matchNode('language', 'Language', { id: languageId })
      .matchNode('location', locationLabel, {
        id: locationId,
      })
      .create([
        node('language'),
        relation('out', '', 'location', {
          active: true,
          createdAt: DateTime.local(),
        }),
        node('location'),
      ])
      .run();
  }

  async removeLocation(
    languageId: string,
    locationId: string,
    _session: ISession
  ): Promise<void> {
    const locationLabel = await this.getLocationLabelById(locationId);

    if (!locationLabel) {
      throw new InputException('Cannot find location', 'locationId');
    }

    await this.db
      .query()
      .matchNode('language', 'Language', { id: languageId })
      .matchNode('location', locationLabel, {
        id: locationId,
      })
      .match([
        [
          node('language'),
          relation('out', 'rel', 'location', { active: true }),
          node('location'),
        ],
      ])
      .setValues({
        'rel.active': false,
      })
      .run();
  }

  async checkLanguageConsistency(session: ISession): Promise<boolean> {
    const languages = await this.db
      .query()
      .match([matchSession(session), [node('lang', 'Language')]])
      .return('lang.id as id')
      .run();

    const yayNay = await Promise.all(
      languages.map(async (lang) => {
        return await this.db.hasProperties({
          session,
          id: lang.id,
          props: ['name', 'displayName'],
          nodevar: 'Language',
        });
      })
    );

    return yayNay.every((n) => n);
  }

  async getLocationLabelById(id: string): Promise<string | undefined> {
    const query = `
    MATCH (place {id: $id}) RETURN labels(place) as labels
    `;
    const results = await this.db.query().raw(query, { id }).first();
    // MATCH one of these labels.
    const label = first(
      intersection(results?.labels, ['Country', 'Region', 'Zone'])
    );

    return label;
  }
}<|MERGE_RESOLUTION|>--- conflicted
+++ resolved
@@ -21,7 +21,6 @@
   matchRequestingUser,
   matchSession,
   OnIndex,
-  permission,
   UniquenessError,
 } from '../../core';
 import {
@@ -38,11 +37,8 @@
   runListQuery,
   StandardReadResult,
 } from '../../core/database/results';
-<<<<<<< HEAD
 import { AuthorizationService } from '../authorization/authorization.service';
-=======
 import { EngagementService } from '../engagement';
->>>>>>> d3e277fd
 import {
   Location,
   LocationListInput,
@@ -87,11 +83,8 @@
     private readonly ethnologueLanguageService: EthnologueLanguageService,
     private readonly locationService: LocationService,
     private readonly projectService: ProjectService,
-<<<<<<< HEAD
+    private readonly engagementService: EngagementService,
     private readonly authorizationService: AuthorizationService,
-=======
-    private readonly engagementService: EngagementService,
->>>>>>> d3e277fd
     @Logger('language:service') private readonly logger: ILogger
   ) {}
 
@@ -142,51 +135,6 @@
       //'CREATE CONSTRAINT ON (n:Property) ASSERT EXISTS(n.active)',
     ];
   }
-<<<<<<< HEAD
-  // helper method for defining properties
-  property = (prop: string, value: any) => {
-    const createdAt = DateTime.local();
-    const propLabel =
-      simpleSwitch(prop, {
-        name: ['LanguageName'],
-        displayName: ['LanguageDisplayName'],
-        rodNumber: ['LanguageRodNumber'],
-      }) ?? [];
-    return [
-      [
-        node('newLang'),
-        relation('out', '', prop, {
-          active: true,
-          createdAt,
-        }),
-        node(prop, [...propLabel, 'Property'], {
-          value,
-        }),
-      ],
-    ];
-  };
-
-  propMatch = (property: string) => {
-    const perm = 'canRead' + upperFirst(property);
-    return [
-      [
-        node('requestingUser'),
-        relation('in', '', 'member'),
-        node('', 'SecurityGroup'),
-        relation('out', '', 'permission'),
-        node(perm, 'Permission', {
-          property,
-          read: true,
-        }),
-        relation('out', '', 'baseNode'),
-        node('lang'),
-        relation('out', '', property, { active: true }),
-        node(property, 'Property'),
-      ],
-    ];
-  };
-=======
->>>>>>> d3e277fd
 
   async create(input: CreateLanguage, session: ISession): Promise<Language> {
     const createdAt = DateTime.local();
@@ -285,10 +233,6 @@
           [],
           session.userId === this.config.rootAdmin.id
         )
-<<<<<<< HEAD
-=======
-        .create([...permission('ethnologue', 'node')])
->>>>>>> d3e277fd
         .return('node.id as id');
 
       const resultLanguage = await createLanguage.first();
