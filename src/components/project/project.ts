--- conflicted
+++ resolved
@@ -2,17 +2,10 @@
 import { Budget } from '../budget/budget';
 import { Language } from '../language/language';
 import { Location } from '../location/location';
-<<<<<<< HEAD
-import { Partnership } from '../partnership/partnership';
-import { Sensitivity } from './sensitivity';
-import { TeamMember } from '../user/team-member';
-import { ProjectEngagement } from '../project-engagement/engagement';
-=======
 
 import { Sensitivity } from './sensitivity';
 import { TeamMember } from '../user/team-member';
 
->>>>>>> 9bc04174
 import { ProjectStatus } from './status';
 import { Partnership } from '../partnership/partnership';
 import { ProjectEngagement } from '../project-engagement/engagement';
