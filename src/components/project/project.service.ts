--- conflicted
+++ resolved
@@ -274,10 +274,6 @@
         },
         canEdit ? ['name', 'mouStart', 'mouEnd'] : []
       );
-<<<<<<< HEAD
-
-=======
->>>>>>> f1e92283
       if (locationId) {
         createProject.create([
           [
