--- conflicted
+++ resolved
@@ -59,11 +59,7 @@
     engagement: [Engagement], // why singular
     // edge case because it's writable for internships but not secured
     sensitivity: Sensitivity,
-<<<<<<< HEAD
-    planChange: PlanChange,
-=======
     planChange: [PlanChange],
->>>>>>> 1ed4452d
   };
 
   @Field(() => ProjectType)
