<<<<<<< HEAD
import { Args, Mutation, Query, Resolver } from '@nestjs/graphql';
import { IdArg } from '../../common';
import { ISession, Session } from '../auth';
=======
import { Resolver, Args, Query, Mutation } from '@nestjs/graphql';
//import { Project } from './project-1';
import { ProjectService } from './project.service';
>>>>>>> 26efad27
import {
  CreateProjectInput,
  CreateProjectOutput,
  Project,
  ProjectListInput,
  ProjectListOutput,
  UpdateProjectInput,
  UpdateProjectOutput,
} from './dto';
import { ProjectService } from './project.service';

<<<<<<< HEAD
@Resolver('Project')
=======
@Resolver()
>>>>>>> 26efad27
export class ProjectResolver {
  constructor(private readonly projectService: ProjectService) {}

  @Query(() => Project, {
    description: 'Look up a project by its ID',
  })
  async project(
    @IdArg() id: string,
    @Session() session: ISession
  ): Promise<Project> {
    return this.projectService.readOne(id, session);
  }

  @Query(() => ProjectListOutput, {
    description: 'Look up projects',
  })
  async projects(
    @Args({
      name: 'input',
      type: () => ProjectListInput,
      nullable: true,
      defaultValue: ProjectListInput.defaultVal,
    })
    input: ProjectListInput,
    @Session() session: ISession
  ): Promise<ProjectListOutput> {
    return this.projectService.list(input, session);
  }

  @Mutation(() => CreateProjectOutput, {
    description: 'Create a project',
  })
  async createProject(
    @Args('input') { project: input }: CreateProjectInput,
    @Session() session: ISession
  ): Promise<CreateProjectOutput> {
    const project = await this.projectService.create(input, session);
    return { project };
  }

  @Mutation(() => UpdateProjectOutput, {
    description: 'Update a project',
  })
  async updateProject(
    @Args('input') { project: input }: UpdateProjectInput,
    @Session() session: ISession
  ): Promise<UpdateProjectOutput> {
    const project = await this.projectService.update(input, session);
    return { project };
  }

  @Mutation(() => Boolean, {
    description: 'Delete a project',
  })
  async deleteProject(
    @IdArg() id: string,
    @Session() session: ISession
  ): Promise<boolean> {
    await this.projectService.delete(id, session);
    return true;
  }
}<|MERGE_RESOLUTION|>--- conflicted
+++ resolved
@@ -1,87 +1,57 @@
-<<<<<<< HEAD
-import { Args, Mutation, Query, Resolver } from '@nestjs/graphql';
-import { IdArg } from '../../common';
-import { ISession, Session } from '../auth';
-=======
 import { Resolver, Args, Query, Mutation } from '@nestjs/graphql';
 //import { Project } from './project-1';
 import { ProjectService } from './project.service';
->>>>>>> 26efad27
 import {
-  CreateProjectInput,
-  CreateProjectOutput,
-  Project,
-  ProjectListInput,
-  ProjectListOutput,
-  UpdateProjectInput,
-  UpdateProjectOutput,
-} from './dto';
-import { ProjectService } from './project.service';
+  CreateProjectInputDto,
+  CreateProjectOutputDto,
+  ReadProjectInputDto,
+  ReadProjectOutputDto,
+  UpdateProjectInputDto,
+  UpdateProjectOutputDto,
+  DeleteProjectInputDto,
+  DeleteProjectOutputDto,
+} from './project.dto';
 
-<<<<<<< HEAD
-@Resolver('Project')
-=======
 @Resolver()
->>>>>>> 26efad27
 export class ProjectResolver {
-  constructor(private readonly projectService: ProjectService) {}
-
-  @Query(() => Project, {
-    description: 'Look up a project by its ID',
-  })
-  async project(
-    @IdArg() id: string,
-    @Session() session: ISession
-  ): Promise<Project> {
-    return this.projectService.readOne(id, session);
+  constructor(private readonly projectService: ProjectService) {
   }
 
-  @Query(() => ProjectListOutput, {
-    description: 'Look up projects',
+  @Mutation(returns => CreateProjectOutputDto, {
+    description: 'Create a Project',
   })
-  async projects(
-    @Args({
-      name: 'input',
-      type: () => ProjectListInput,
-      nullable: true,
-      defaultValue: ProjectListInput.defaultVal,
-    })
-    input: ProjectListInput,
-    @Session() session: ISession
-  ): Promise<ProjectListOutput> {
-    return this.projectService.list(input, session);
+  async createProject(
+    @Args('input') { project: input }: CreateProjectInputDto,
+  ): Promise<CreateProjectOutputDto> {
+    return await this.projectService.create(input);
   }
 
-  @Mutation(() => CreateProjectOutput, {
-    description: 'Create a project',
+  @Query(returns => ReadProjectOutputDto, {
+    description: 'Read one Project by id',
   })
-  async createProject(
-    @Args('input') { project: input }: CreateProjectInput,
-    @Session() session: ISession
-  ): Promise<CreateProjectOutput> {
-    const project = await this.projectService.create(input, session);
-    return { project };
+  async readProject(
+    @Args('input') { project: input }: ReadProjectInputDto,
+  ): Promise<ReadProjectOutputDto> {
+    return await this.projectService.readOne(input);
   }
 
-  @Mutation(() => UpdateProjectOutput, {
-    description: 'Update a project',
+  @Mutation(returns => UpdateProjectOutputDto, {
+    description: 'Update an Project',
   })
   async updateProject(
-    @Args('input') { project: input }: UpdateProjectInput,
-    @Session() session: ISession
-  ): Promise<UpdateProjectOutput> {
-    const project = await this.projectService.update(input, session);
-    return { project };
+    @Args('input')
+      { project: input }: UpdateProjectInputDto,
+  ): Promise<UpdateProjectOutputDto> {
+    return await this.projectService.update(input);
   }
 
-  @Mutation(() => Boolean, {
-    description: 'Delete a project',
+  @Mutation(returns => DeleteProjectOutputDto, {
+    description: 'Delete an Project',
   })
   async deleteProject(
-    @IdArg() id: string,
-    @Session() session: ISession
-  ): Promise<boolean> {
-    await this.projectService.delete(id, session);
-    return true;
+    @Args('input')
+      { project: input }: DeleteProjectInputDto,
+  ): Promise<DeleteProjectOutputDto> {
+    return await this.projectService.delete(input);
   }
 }