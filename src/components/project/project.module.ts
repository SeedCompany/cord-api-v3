import { forwardRef, Module } from '@nestjs/common';
import { AuthorizationModule } from '../authorization/authorization.module';
import { BudgetModule } from '../budget/budget.module';
import { EngagementModule } from '../engagement/engagement.module';
import { FieldRegionModule } from '../field-region/field-region.module';
import { FileModule } from '../file/file.module';
import { LocationModule } from '../location/location.module';
import { OrganizationService } from '../organization';
import { PartnerModule } from '../partner/partner.module';
import { PartnershipModule } from '../partnership/partnership.module';
import { UserModule } from '../user/user.module';
import * as handlers from './handlers';
import { ProjectMemberModule } from './project-member/project-member.module';
import { ProjectResolver } from './project.resolver';
import { ProjectRules } from './project.rules';
import { ProjectService } from './project.service';

@Module({
  imports: [
    FieldRegionModule,
    ProjectMemberModule,
    forwardRef(() => BudgetModule),
    forwardRef(() => PartnershipModule),
    UserModule,
    LocationModule,
    FileModule,
    EngagementModule,
    AuthorizationModule,
    PartnerModule,
  ],
  providers: [
    ProjectResolver,
    OrganizationService,
    ProjectService,
<<<<<<< HEAD
    ProjectRules,
=======
    ...Object.values(handlers),
>>>>>>> 674a50c5
  ],
  exports: [ProjectService, ProjectMemberModule],
})
export class ProjectModule {}<|MERGE_RESOLUTION|>--- conflicted
+++ resolved
@@ -32,11 +32,8 @@
     ProjectResolver,
     OrganizationService,
     ProjectService,
-<<<<<<< HEAD
     ProjectRules,
-=======
     ...Object.values(handlers),
->>>>>>> 674a50c5
   ],
   exports: [ProjectService, ProjectMemberModule],
 })
