import { Injectable } from '@nestjs/common';
import { node, Query, relation } from 'cypher-query-builder';
import { RelationDirection } from 'cypher-query-builder/dist/typings/clauses/relation-pattern';
import { difference } from 'lodash';
import { DateTime } from 'luxon';
import { generate } from 'shortid';
import {
  DuplicateException,
  InputException,
  ISession,
  NotFoundException,
  ServerException,
} from '../../../common';
import {
  ConfigService,
  DatabaseService,
  getPermList,
  getPropList,
  IEventBus,
  ILogger,
  Logger,
  matchRequestingUser,
  matchSession,
  permissions,
  property,
} from '../../../core';
import {
  calculateTotalAndPaginateList,
  permissionsOfNode,
  requestingUser,
} from '../../../core/database/query';
import {
  DbPropsOfDto,
  parseBaseNodeProperties,
  parsePropList,
  parseSecuredProperties,
  runListQuery,
  StandardReadResult,
} from '../../../core/database/results';
import { AuthorizationService } from '../../authorization/authorization.service';
import { UserService } from '../../user';
import {
  CreateProjectMember,
  InternalRole,
  ProjectMember,
  ProjectMemberListInput,
  ProjectMemberListOutput,
  Role,
  UpdateProjectMember,
} from './dto';

@Injectable()
export class ProjectMemberService {
  private readonly securedProperties = {
    user: true,
    roles: true,
  };

  constructor(
    private readonly db: DatabaseService,
    private readonly config: ConfigService,
    private readonly userService: UserService,
    private readonly eventBus: IEventBus,
    @Logger('project:member:service') private readonly logger: ILogger,
    private readonly authorizationService: AuthorizationService
  ) {}

<<<<<<< HEAD
  // helper method for defining properties
  property = (prop: string, value: any) => {
    const createdAt = DateTime.local();
    return [
      [
        node('newProjectMember'),
        relation('out', '', prop, {
          active: true,
          createdAt,
        }),
        node(prop, 'Property', {
          value,
        }),
      ],
    ];
  };

  propMatch = (query: Query, property: string) => {
    const readPerm = 'canRead' + upperFirst(property);
    const editPerm = 'canEdit' + upperFirst(property);
    query.optionalMatch([
      [
        node('requestingUser'),
        relation('in', '', 'member'),
        node('', 'SecurityGroup'),
        relation('out', '', 'permission'),
        node(editPerm, 'Permission', {
          property,
          edit: true,
        }),
        relation('out', '', 'baseNode'),
        node('projectMember'),
        relation('out', '', property, { active: true }),
        node(property, 'Property'),
      ],
    ]);
    query.optionalMatch([
      [
        node('requestingUser'),
        relation('in', '', 'member'),
        node('', 'SecurityGroup'),
        relation('out', '', 'permission'),
        node(readPerm, 'Permission', {
          property,
          read: true,
        }),
        relation('out', '', 'baseNode'),
        node('projectMember'),
        relation('out', '', property, { active: true }),
        node(property, 'Property'),
      ],
    ]);
  };

=======
>>>>>>> d3e277fd
  protected async getPMByProjectAndUser(
    projectId: string,
    userId: string
  ): Promise<boolean> {
    const result = await this.db
      .query()
      .match([node('user', 'User', { id: userId })])
      .match([node('project', 'Project', { id: projectId })])
      .match([
        node('project'),
        relation('out', '', 'member'),
        node('projectMember', 'ProjectMember'),
        relation('out', '', 'user'),
        node('user'),
      ])
      .return('projectMember.id as id')
      .first();

    return result ? true : false;
  }

  async create(
    { userId, projectId, ...input }: CreateProjectMember,
    session: ISession
  ): Promise<ProjectMember> {
    const id = generate();
    const createdAt = DateTime.local();

    if (await this.getPMByProjectAndUser(projectId, userId)) {
      throw new DuplicateException(
        'projectMember.userId',
        'User is already a member of this project'
      );
    }

    const user = await this.userService.readOne(userId, session);
    this.assertValidRoles(input.roles, user.roles.value);

    try {
      const createProjectMember = this.db
        .query()
        .match(matchSession(session))
        .create([
          [
            node('newProjectMember', 'ProjectMember:BaseNode', {
              createdAt,
              id,
            }),
          ],
<<<<<<< HEAD
          ...this.property('roles', input.roles),
          ...this.property('modifiedAt', createdAt),
=======
          ...property('roles', input.roles, 'newProjectMember'),
          ...property('modifiedAt', createdAt, 'newProjectMember'),
          [
            node('adminSG', 'SecurityGroup', {
              id: generate(),
              name: `projectmember-SG admin`,
            }),
            relation('out', '', 'member'),
            node('requestingUser'),
          ],
          [
            node('readerSG', 'SecurityGroup', {
              id: generate(),
              name: `projectmember-SG users`,
            }),
            relation('out', '', 'member'),
            node('requestingUser'),
          ],
          [node('adminSG'), relation('out', '', 'member'), node('rootuser')],
          [node('readerSG'), relation('out', '', 'member'), node('rootuser')],
          ...permissions('newProjectMember', ['roles', 'modifiedAt', 'user']),
>>>>>>> d3e277fd
        ])
        .return('newProjectMember.id as id');
      await createProjectMember.first();

      // connect the Project to the ProjectMember
      // and connect ProjectMember to User
      const memberQuery = await this.db
        .query()
        .match([
          [node('user', 'User', { id: userId })],
          [node('project', 'Project', { id: projectId })],
          [node('projectMember', 'ProjectMember', { id })],
        ])
        .create([
          node('project'),
          relation('out', '', 'member', {
            active: true,
            createdAt: DateTime.local(),
          }),
          node('projectMember'),
          relation('out', '', 'user', {
            active: true,
            createdAt: DateTime.local(),
          }),
          node('user'),
        ])
        .return('projectMember.id as id')
        .first();

      // creating user must be an admin, use role change event
      await this.authorizationService.addPermsForRole(
        InternalRole.Admin,
        'ProjectMember',
        memberQuery?.id,
        session.userId!
      );

      await this.addProjectAdminsToUserSg(projectId, userId);

      return await this.readOne(id, session);
    } catch (exception) {
      this.logger.warning('Failed to create project member', {
        exception,
      });

      throw new ServerException('Could not create project member', exception);
    }
  }

  async readOne(id: string, session: ISession): Promise<ProjectMember> {
    this.logger.debug(`read one`, {
      id,
      userId: session.userId,
    });
    if (!id) {
      throw new NotFoundException(
        'No project member id to search for',
        'projectMember.id'
      );
    }

    const query = this.db
      .query()
      .call(matchRequestingUser, session)
      .match([node('node', 'ProjectMember', { id })])
      .call(getPermList, 'requestingUser')
      .call(getPropList, 'permList')
      .match([node('node'), relation('out', '', 'user'), node('user', 'User')])
      .return('node, permList, propList, user.id as userId')
      .asResult<
        StandardReadResult<DbPropsOfDto<ProjectMember>> & {
          userId: string;
        }
      >();

    const result = await query.first();
    if (!result) {
      throw new NotFoundException(
        'Could not find project member',
        'projectMember.id'
      );
    }

    const props = parsePropList(result.propList);
    const securedProps = parseSecuredProperties(
      props,
      result.permList,
      this.securedProperties
    );

    return {
      ...parseBaseNodeProperties(result.node),
      ...securedProps,
      user: {
        ...securedProps.user,
        value: await this.userService.readOne(result.userId, session),
      },
      modifiedAt: props.modifiedAt,
      roles: {
        ...securedProps.roles,
        value: securedProps.roles.value ?? [],
      },
    };
  }

  async update(
    input: UpdateProjectMember,
    session: ISession
  ): Promise<ProjectMember> {
    const object = await this.readOne(input.id, session);

    this.assertValidRoles(input.roles, object.user.value?.roles.value);

    await this.db.sgUpdateProperties({
      session,
      object,
      props: ['roles', 'modifiedAt'],
      changes: {
        ...input,
        roles: (input.roles ? input.roles : undefined) as any,
        modifiedAt: DateTime.local(),
      },
      nodevar: 'projectMember',
    });
    return await this.readOne(input.id, session);
  }

  private assertValidRoles(
    roles: Role[] | undefined,
    availableRoles: Role[] | undefined
  ) {
    if (!roles) {
      return;
    }
    const forbiddenRoles = difference(roles, availableRoles ?? []);
    if (forbiddenRoles.length) {
      const forbiddenRolesStr = forbiddenRoles.join(', ');
      throw new InputException(
        `Role(s) ${forbiddenRolesStr} cannot be assigned to this project member`,
        'input.roles'
      );
    }
  }

  async delete(id: string, session: ISession): Promise<void> {
    const object = await this.readOne(id, session);

    if (!object) {
      throw new NotFoundException(
        'Could not find project member',
        'projectMember.id'
      );
    }

    try {
      await this.db.deleteNode({
        session,
        object,
        aclEditProp: 'canDeleteOwnUser',
      });
    } catch (exception) {
      this.logger.warning('Failed to delete project member', {
        exception,
      });

      throw new ServerException('Failed to delete project member', exception);
    }
  }

  async list(
    { filter, ...input }: ProjectMemberListInput,
    session: ISession
  ): Promise<ProjectMemberListOutput> {
    const label = 'ProjectMember';

    const query = this.db
      .query()
      .match([
        requestingUser(session),
        ...permissionsOfNode(label),
        ...(filter.projectId
          ? [
              relation('in', '', 'member'),
              node('project', 'Project', {
                id: filter.projectId,
              }),
            ]
          : []),
      ])
      .call(calculateTotalAndPaginateList, input, (q, sort, order) =>
        sort in this.securedProperties
          ? q
              .match([
                node('node'),
                relation('out', '', sort),
                node('prop', 'Property'),
              ])
              .with('*')
              .orderBy('prop.value', order)
          : q.with('*').orderBy(`node.${sort}`, order)
      );

    return await runListQuery(query, input, (id) => this.readOne(id, session));
  }

  protected filterByProject(
    query: Query,
    projectId: string,
    relationshipType: string,
    relationshipDirection: RelationDirection,
    label: string
  ) {
    query.match([
      node('project', 'Project', { id: projectId }),
      relation(relationshipDirection, '', relationshipType, { active: true }),
      node('node', label),
    ]);
  }

  // when a new user is added to a project, all the project admins need to have access
  // to some of that user's properties in order to know about that user
  async addProjectAdminsToUserSg(projectId: string, userId: string) {
    // get all admins of a project, then add the role for them to see the user info
    const result = await this.db
      .query()
      .match([
        node('admins', 'User'),
        relation('in', '', 'member'),
        node('sg', 'SecurityGroup', { role: InternalRole.Admin }),
        relation('out', '', 'permission'),
        node('perms', 'Permission'),
        relation('out', '', 'baseNode'),
        node('project', 'Project', { id: projectId }),
      ])
      .raw('return collect(distinct admins.id) as ids')
      .first();

    for (const id of result?.ids) {
      // creating user must be an admin, use role change event
      await this.authorizationService.addPermsForRole(
        InternalRole.AdminViewOfProjectMember,
        'ProjectMember',
        userId,
        id
      );
    }
  }
}<|MERGE_RESOLUTION|>--- conflicted
+++ resolved
@@ -21,7 +21,6 @@
   Logger,
   matchRequestingUser,
   matchSession,
-  permissions,
   property,
 } from '../../../core';
 import {
@@ -65,63 +64,6 @@
     private readonly authorizationService: AuthorizationService
   ) {}
 
-<<<<<<< HEAD
-  // helper method for defining properties
-  property = (prop: string, value: any) => {
-    const createdAt = DateTime.local();
-    return [
-      [
-        node('newProjectMember'),
-        relation('out', '', prop, {
-          active: true,
-          createdAt,
-        }),
-        node(prop, 'Property', {
-          value,
-        }),
-      ],
-    ];
-  };
-
-  propMatch = (query: Query, property: string) => {
-    const readPerm = 'canRead' + upperFirst(property);
-    const editPerm = 'canEdit' + upperFirst(property);
-    query.optionalMatch([
-      [
-        node('requestingUser'),
-        relation('in', '', 'member'),
-        node('', 'SecurityGroup'),
-        relation('out', '', 'permission'),
-        node(editPerm, 'Permission', {
-          property,
-          edit: true,
-        }),
-        relation('out', '', 'baseNode'),
-        node('projectMember'),
-        relation('out', '', property, { active: true }),
-        node(property, 'Property'),
-      ],
-    ]);
-    query.optionalMatch([
-      [
-        node('requestingUser'),
-        relation('in', '', 'member'),
-        node('', 'SecurityGroup'),
-        relation('out', '', 'permission'),
-        node(readPerm, 'Permission', {
-          property,
-          read: true,
-        }),
-        relation('out', '', 'baseNode'),
-        node('projectMember'),
-        relation('out', '', property, { active: true }),
-        node(property, 'Property'),
-      ],
-    ]);
-  };
-
-=======
->>>>>>> d3e277fd
   protected async getPMByProjectAndUser(
     projectId: string,
     userId: string
@@ -171,32 +113,8 @@
               id,
             }),
           ],
-<<<<<<< HEAD
-          ...this.property('roles', input.roles),
-          ...this.property('modifiedAt', createdAt),
-=======
           ...property('roles', input.roles, 'newProjectMember'),
           ...property('modifiedAt', createdAt, 'newProjectMember'),
-          [
-            node('adminSG', 'SecurityGroup', {
-              id: generate(),
-              name: `projectmember-SG admin`,
-            }),
-            relation('out', '', 'member'),
-            node('requestingUser'),
-          ],
-          [
-            node('readerSG', 'SecurityGroup', {
-              id: generate(),
-              name: `projectmember-SG users`,
-            }),
-            relation('out', '', 'member'),
-            node('requestingUser'),
-          ],
-          [node('adminSG'), relation('out', '', 'member'), node('rootuser')],
-          [node('readerSG'), relation('out', '', 'member'), node('rootuser')],
-          ...permissions('newProjectMember', ['roles', 'modifiedAt', 'user']),
->>>>>>> d3e277fd
         ])
         .return('newProjectMember.id as id');
       await createProjectMember.first();
