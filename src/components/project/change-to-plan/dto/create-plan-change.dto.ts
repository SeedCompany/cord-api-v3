--- conflicted
+++ resolved
@@ -1,10 +1,7 @@
 import { Field, InputType, ObjectType } from '@nestjs/graphql';
 import { Type } from 'class-transformer';
 import { ValidateNested } from 'class-validator';
-<<<<<<< HEAD
-=======
 import { IdField } from '../../../../common';
->>>>>>> 1ed4452d
 import { PlanChangeStatus } from './plan-change-status.enum';
 import { PlanChangeType } from './plan-change-type.enum';
 import { PlanChange } from './plan-change.dto';
