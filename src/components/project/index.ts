--- conflicted
+++ resolved
@@ -1,9 +1,4 @@
 export * from './dto';
 export * from './project.resolver';
-<<<<<<< HEAD
-// export * from './project.service';
-// export * from './project.module';
-=======
 export * from './project.service';
->>>>>>> 621366f7
 export * from './project-member';