<<<<<<< HEAD
import { Args, Query, Mutation, Resolver } from '@nestjs/graphql';
import { PartnershipService } from './partnership.service';
import {
  CreatePartnershipOutput,
  CreatePartnershipInput,
  Partnership,
  UpdatePartnershipOutput,
  UpdatePartnershipInput,
  PartnershipListInput,
  PartnershipListOutput,
} from './dto';
import { Session, ISession } from '../auth';
import { IdArg } from '../../common';
=======
import { Args, Mutation, Query, Resolver } from '@nestjs/graphql';
import {
  CreatePartnershipInputDto,
  CreatePartnershipOutputDto,
  DeletePartnershipInputDto,
  DeletePartnershipOutputDto,
  ListPartnershipsInputDto,
  ListPartnershipsOutputDto,
  ReadPartnershipInputDto,
  ReadPartnershipOutputDto,
  UpdatePartnershipInputDto,
  UpdatePartnershipOutputDto,
} from './partnership.dto';
import { PartnershipService } from './partnership.service';
>>>>>>> 8807cec2

@Resolver()
export class PartnershipResolver {
<<<<<<< HEAD
  constructor(private readonly service: PartnershipService) {}

  @Mutation(() => CreatePartnershipOutput, {
    description: 'Create a Partnership entry',
  })
  async createPartnership(
    @Session() session: ISession,
    @Args('input') { partnership: input }: CreatePartnershipInput,
  ): Promise<CreatePartnershipOutput> {
    const partnership = await this.service.create(input, session);
    return { partnership };
  }

  @Query(() => Partnership, {
    description: 'Look up a partnership by ID',
  })
  async partnership(
    @Session() session: ISession,
    @IdArg() id: string,
  ): Promise<Partnership> {
    return await this.service.readOne(id, session);
  }

  @Query(() => PartnershipListOutput, {
    description: 'Look up partnerships',
  })
  async partnerships(
    @Session() session: ISession,
    @Args({
      name: 'input',
      type: () => PartnershipListInput,
      defaultValue: PartnershipListInput.defaultVal,
    })
    input: PartnershipListInput,
  ): Promise<PartnershipListOutput> {
    return this.service.list(input, session);
  }

  @Mutation(() => UpdatePartnershipOutput, {
    description: 'Update a Partnership',
  })
  async updatePartnership(
    @Session() session: ISession,
    @Args('input') { partnership: input }: UpdatePartnershipInput,
  ): Promise<UpdatePartnershipOutput> {
    const partnership = await this.service.update(input, session);
    return { partnership };
  }

  @Mutation(() => Boolean, {
    description: 'Delete a Partnership',
  })
  async deletePartnership(
    @Session() session: ISession,
    @IdArg() id: string,
  ): Promise<boolean> {
    await this.service.delete(id, session);
    return true;
=======
  constructor(private readonly partnershipService: PartnershipService) {}

  @Mutation(() => CreatePartnershipOutputDto, {
    description: 'Create a Partnership',
  })
  async createPartnership(
    @Args('input') { partnership: input }: CreatePartnershipInputDto
  ): Promise<CreatePartnershipOutputDto> {
    return await this.partnershipService.create(input);
  }

  @Query(() => ReadPartnershipOutputDto, {
    description: 'Read one Partnership by id',
  })
  async readPartnership(
    @Args('input') { partnership: input }: ReadPartnershipInputDto
  ): Promise<ReadPartnershipOutputDto> {
    return await this.partnershipService.readOne(input);
  }

  @Query(() => ListPartnershipsOutputDto, {
    description: 'Query partnership',
  })
  async partnerships(
    @Args('input') { query: input }: ListPartnershipsInputDto
  ): Promise<ListPartnershipsOutputDto> {
    return await this.partnershipService.queryPartnerships(input);
  }

  @Mutation(() => UpdatePartnershipOutputDto, {
    description: 'Update a Partnership',
  })
  async updatePartnership(
    @Args('input')
    { partnership: input }: UpdatePartnershipInputDto
  ): Promise<UpdatePartnershipOutputDto> {
    return await this.partnershipService.update(input);
  }

  @Mutation(() => DeletePartnershipOutputDto, {
    description: 'Delete a Partnership',
  })
  async deletePartnership(
    @Args('input')
    { partnership: input }: DeletePartnershipInputDto
  ): Promise<DeletePartnershipOutputDto> {
    return await this.partnershipService.delete(input);
>>>>>>> 8807cec2
  }
}<|MERGE_RESOLUTION|>--- conflicted
+++ resolved
@@ -1,37 +1,19 @@
-<<<<<<< HEAD
-import { Args, Query, Mutation, Resolver } from '@nestjs/graphql';
-import { PartnershipService } from './partnership.service';
+import { Args, Mutation, Query, Resolver } from '@nestjs/graphql';
+import { IdArg } from '../../common';
+import { ISession, Session } from '../auth';
 import {
+  CreatePartnershipInput,
   CreatePartnershipOutput,
-  CreatePartnershipInput,
   Partnership,
-  UpdatePartnershipOutput,
-  UpdatePartnershipInput,
   PartnershipListInput,
   PartnershipListOutput,
+  UpdatePartnershipInput,
+  UpdatePartnershipOutput,
 } from './dto';
-import { Session, ISession } from '../auth';
-import { IdArg } from '../../common';
-=======
-import { Args, Mutation, Query, Resolver } from '@nestjs/graphql';
-import {
-  CreatePartnershipInputDto,
-  CreatePartnershipOutputDto,
-  DeletePartnershipInputDto,
-  DeletePartnershipOutputDto,
-  ListPartnershipsInputDto,
-  ListPartnershipsOutputDto,
-  ReadPartnershipInputDto,
-  ReadPartnershipOutputDto,
-  UpdatePartnershipInputDto,
-  UpdatePartnershipOutputDto,
-} from './partnership.dto';
 import { PartnershipService } from './partnership.service';
->>>>>>> 8807cec2
 
 @Resolver()
 export class PartnershipResolver {
-<<<<<<< HEAD
   constructor(private readonly service: PartnershipService) {}
 
   @Mutation(() => CreatePartnershipOutput, {
@@ -39,7 +21,7 @@
   })
   async createPartnership(
     @Session() session: ISession,
-    @Args('input') { partnership: input }: CreatePartnershipInput,
+    @Args('input') { partnership: input }: CreatePartnershipInput
   ): Promise<CreatePartnershipOutput> {
     const partnership = await this.service.create(input, session);
     return { partnership };
@@ -50,7 +32,7 @@
   })
   async partnership(
     @Session() session: ISession,
-    @IdArg() id: string,
+    @IdArg() id: string
   ): Promise<Partnership> {
     return await this.service.readOne(id, session);
   }
@@ -65,7 +47,7 @@
       type: () => PartnershipListInput,
       defaultValue: PartnershipListInput.defaultVal,
     })
-    input: PartnershipListInput,
+    input: PartnershipListInput
   ): Promise<PartnershipListOutput> {
     return this.service.list(input, session);
   }
@@ -75,7 +57,7 @@
   })
   async updatePartnership(
     @Session() session: ISession,
-    @Args('input') { partnership: input }: UpdatePartnershipInput,
+    @Args('input') { partnership: input }: UpdatePartnershipInput
   ): Promise<UpdatePartnershipOutput> {
     const partnership = await this.service.update(input, session);
     return { partnership };
@@ -86,58 +68,9 @@
   })
   async deletePartnership(
     @Session() session: ISession,
-    @IdArg() id: string,
+    @IdArg() id: string
   ): Promise<boolean> {
     await this.service.delete(id, session);
     return true;
-=======
-  constructor(private readonly partnershipService: PartnershipService) {}
-
-  @Mutation(() => CreatePartnershipOutputDto, {
-    description: 'Create a Partnership',
-  })
-  async createPartnership(
-    @Args('input') { partnership: input }: CreatePartnershipInputDto
-  ): Promise<CreatePartnershipOutputDto> {
-    return await this.partnershipService.create(input);
-  }
-
-  @Query(() => ReadPartnershipOutputDto, {
-    description: 'Read one Partnership by id',
-  })
-  async readPartnership(
-    @Args('input') { partnership: input }: ReadPartnershipInputDto
-  ): Promise<ReadPartnershipOutputDto> {
-    return await this.partnershipService.readOne(input);
-  }
-
-  @Query(() => ListPartnershipsOutputDto, {
-    description: 'Query partnership',
-  })
-  async partnerships(
-    @Args('input') { query: input }: ListPartnershipsInputDto
-  ): Promise<ListPartnershipsOutputDto> {
-    return await this.partnershipService.queryPartnerships(input);
-  }
-
-  @Mutation(() => UpdatePartnershipOutputDto, {
-    description: 'Update a Partnership',
-  })
-  async updatePartnership(
-    @Args('input')
-    { partnership: input }: UpdatePartnershipInputDto
-  ): Promise<UpdatePartnershipOutputDto> {
-    return await this.partnershipService.update(input);
-  }
-
-  @Mutation(() => DeletePartnershipOutputDto, {
-    description: 'Delete a Partnership',
-  })
-  async deletePartnership(
-    @Args('input')
-    { partnership: input }: DeletePartnershipInputDto
-  ): Promise<DeletePartnershipOutputDto> {
-    return await this.partnershipService.delete(input);
->>>>>>> 8807cec2
   }
 }