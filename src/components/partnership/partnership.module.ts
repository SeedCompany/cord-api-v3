--- conflicted
+++ resolved
@@ -1,10 +1,6 @@
 import { Module } from '@nestjs/common';
-<<<<<<< HEAD
+import { BudgetModule } from '../budget/budget.module';
 import { FileModule } from '../file/file.module';
-=======
-import { BudgetModule } from '../budget';
-import { FileModule } from '../file';
->>>>>>> c84e9880
 import { PartnershipResolver } from './partnership.resolver';
 import { PartnershipService } from './partnership.service';
 
