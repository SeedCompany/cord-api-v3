--- conflicted
+++ resolved
@@ -20,7 +20,6 @@
   Logger,
   matchRequestingUser,
   matchSession,
-  permission,
 } from '../../core';
 import {
   calculateTotalAndPaginateList,
@@ -84,48 +83,6 @@
     @Logger('partnership:service') private readonly logger: ILogger
   ) {}
 
-<<<<<<< HEAD
-  propMatch = (query: Query, property: string) => {
-    const readPerm = 'canRead' + upperFirst(property);
-    const editPerm = 'canEdit' + upperFirst(property);
-    query.optionalMatch([
-      [
-        node('requestingUser'),
-        relation('in', '', 'member'),
-        node('', 'SecurityGroup'),
-        relation('out', '', 'permission'),
-        node(editPerm, 'Permission', {
-          property,
-
-          edit: true,
-        }),
-        relation('out', '', 'baseNode'),
-        node('partnership'),
-        relation('out', '', property, { active: true }),
-        node(property, 'Property'),
-      ],
-    ]);
-    query.optionalMatch([
-      [
-        node('requestingUser'),
-        relation('in', '', 'member'),
-        node('', 'SecurityGroup'),
-        relation('out', '', 'permission'),
-        node(readPerm, 'Permission', {
-          property,
-
-          read: true,
-        }),
-        relation('out', '', 'baseNode'),
-        node('partnership'),
-        relation('out', '', property, { active: true }),
-        node(property, 'Property'),
-      ],
-    ]);
-  };
-
-=======
->>>>>>> d3e277fd
   async create(
     { organizationId, projectId, ...input }: CreatePartnership,
     session: ISession
@@ -231,10 +188,6 @@
           [],
           session.userId === this.config.rootAdmin.id
         )
-<<<<<<< HEAD
-=======
-        .create([...permission('organization', 'node')])
->>>>>>> d3e277fd
         .return('node.id as id');
 
       try {
