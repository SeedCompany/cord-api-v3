import { Parent, Query, ResolveField, Resolver } from '@nestjs/graphql';
import { ID, IdArg, LoggedInSession, ObjectView, Session } from '../../common';
import { Loader, LoaderOf, ResourceResolver } from '../../core';
import { BaseNode } from '../../core/database/results';
import { ChangesetLoader } from './changeset.loader';
import { ChangesetRepository } from './changeset.repository';
import { Changeset, ChangesetDiff, ResourceChange } from './dto';

@Resolver(Changeset)
export class ChangesetResolver {
  constructor(
    private readonly repo: ChangesetRepository,
    private readonly resources: ResourceResolver
  ) {}

  @Query(() => Changeset)
  async changeset(
    @Loader(() => ChangesetLoader)
    changesets: LoaderOf<ChangesetLoader>,
    @IdArg() id: ID
  ): Promise<Changeset> {
    return await changesets.load(id);
  }

  @ResolveField(() => ChangesetDiff, {
    description: 'The changes that this changeset as made',
  })
  async difference(
    @Parent() changeset: Changeset,
    @LoggedInSession() session: Session,
<<<<<<< HEAD
    parent: ID
=======
    @IdArg({
      name: 'resource',
      nullable: true,
      description:
        'Optionally limit to only changes of this resource and its (grand)children',
    })
    parent?: ID
>>>>>>> 9e46eba0
  ): Promise<ChangesetDiff> {
    const isApproved = await this.repo.isApproved(changeset.id, session);
    const diff = await this.repo.difference(changeset.id, session, parent);
    const lookup = (node: BaseNode, view?: ObjectView) =>
      this.resources.lookupByBaseNode(
        node,
        session,
        view ?? {
          changeset: changeset.id,
        }
      );
    const [added, removed, changed] = await Promise.all([
      Promise.all(diff.added.map((node) => lookup(node))),
      // If the changeset is approved, we read deleted node otherwise read node in changeset
      Promise.all(
        diff.removed.map((node) =>
          lookup(node, isApproved ? { deleted: true } : undefined)
        )
      ),
      Promise.all(
        diff.changed.map(async (node): Promise<ResourceChange> => {
          const [previous, updated] = await Promise.all([
            this.resources.lookupByBaseNode(node, session),
            lookup(node),
          ]);
          return { previous, updated };
        })
      ),
    ]);
    return {
      added,
      removed,
      changed,
    };
  }
}<|MERGE_RESOLUTION|>--- conflicted
+++ resolved
@@ -28,9 +28,6 @@
   async difference(
     @Parent() changeset: Changeset,
     @LoggedInSession() session: Session,
-<<<<<<< HEAD
-    parent: ID
-=======
     @IdArg({
       name: 'resource',
       nullable: true,
@@ -38,7 +35,6 @@
         'Optionally limit to only changes of this resource and its (grand)children',
     })
     parent?: ID
->>>>>>> 9e46eba0
   ): Promise<ChangesetDiff> {
     const isApproved = await this.repo.isApproved(changeset.id, session);
     const diff = await this.repo.difference(changeset.id, session, parent);
