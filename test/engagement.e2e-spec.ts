--- conflicted
+++ resolved
@@ -73,19 +73,6 @@
 
     user = await registerUserWithPower(
       app,
-<<<<<<< HEAD
-      [
-        Powers.CreateLanguage,
-        Powers.CreateEthnologueLanguage,
-        Powers.CreateLocation,
-        Powers.CreateProject,
-        Powers.CreateLanguageEngagement,
-        Powers.CreateInternshipEngagement,
-        Powers.CreateProject,
-        Powers.CreateFundingAccount,
-      ],
-      { password }
-=======
       [Powers.CreateLanguage, Powers.CreateEthnologueLanguage],
       {
         password,
@@ -95,7 +82,6 @@
           Role.Consultant,
         ],
       }
->>>>>>> 3f519f5c
     );
     language = await createLanguage(app);
     location = await createLocation(app);
