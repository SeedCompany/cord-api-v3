import { gql } from 'apollo-server-core';
import * as faker from 'faker';
<<<<<<< HEAD
=======
import { times } from 'lodash';
import { Project, ProjectType } from '../src/components/project';
>>>>>>> 8807cec2
import {
  createSession,
  createTestApp,
  createUser,
  fragments,
  TestApp,
} from './utility';
import { createProject } from './utility/create-project';

describe('Project e2e', () => {
  let app: TestApp;

  beforeAll(async () => {
    app = await createTestApp();
    await createSession(app);
    await createUser(app);
  });
  afterAll(async () => {
    await app.close();
  });

  it('create & read project by id', async () => {
    const project = await createProject(app);

    const result = await app.graphql.query(
      gql`
        query project($id: ID!) {
          project(id: $id) {
            ...project
          }
        }
        ${fragments.project}
      `,
      {
        id: project.id,
      }
    );

    const actual: Project = result.project;
    expect(actual.id).toBe(project.id);
    expect(actual.type).toBe(project.type);
    expect(actual.sensitivity).toBe(project.sensitivity);
    expect(actual.name.value).toBe(project.name.value);
    expect(actual.deptId.value).toBe(project.deptId.value);
    expect(actual.step.value).toBe(project.step.value);
    expect(actual.status).toBe(project.status);
    expect(actual.mouStart.value).toBe(project.mouStart.value);
    expect(actual.mouEnd.value).toBe(project.mouEnd.value);
    expect(actual.estimatedSubmission.value).toBe(
      project.estimatedSubmission.value
    );
    expect(actual.modifiedAt).toBeTruthy();
  });

  it('update project', async () => {
    const project = await createProject(app);
    const namenew = faker.random.word() + ' Project';

    const result = await app.graphql.query(
      gql`
        mutation updateProject($id: ID!, $name: String!) {
          updateProject(input: { project: { id: $id, name: $name } }) {
            project {
              ...project
            }
          }
        }
        ${fragments.project}
      `,
      {
        id: project.id,
        name: namenew,
      }
    );

    expect(result.updateProject.project.id).toBe(project.id);
    expect(result.updateProject.project.name.value).toBe(namenew);
  });

  it('delete project', async () => {
    const project = await createProject(app);
    expect(project.id).toBeTruthy();
    const result = await app.graphql.mutate(
      gql`
        mutation deleteProject($id: ID!) {
          deleteProject(id: $id)
        }
      `,
      {
        id: project.id,
      }
    );

    const actual: boolean | undefined = result.deleteProject;
    expect(actual).toBeTruthy();
    try {
      await app.graphql.query(
        gql`
          query project($id: ID!) {
            project(id: $id) {
              ...project
            }
          }
          ${fragments.project}
        `,
        {
          id: project.id,
        }
      );
    } catch (e) {
      expect(e.response.statusCode).toBe(404);
    }
  });

  it('List view of projects', async () => {
    // create 10 projects
    const numProjects = 10;
    const type = ProjectType.Translation;
    await Promise.all(
      times(numProjects).map(() =>
        createProject(app, {
          type,
        })
      )
    );

    const { projects } = await app.graphql.query(
      gql`
        query projects($type: ProjectType!) {
          projects(input: { filter: { type: $type } }) {
            items {
              ...project
            }
            hasMore
            total
          }
        }
        ${fragments.project}
      `,
      {
        type,
      }
    );

    expect(projects.items.length).toBeGreaterThanOrEqual(numProjects);
  });
});<|MERGE_RESOLUTION|>--- conflicted
+++ resolved
@@ -1,10 +1,7 @@
 import { gql } from 'apollo-server-core';
 import * as faker from 'faker';
-<<<<<<< HEAD
-=======
 import { times } from 'lodash';
 import { Project, ProjectType } from '../src/components/project';
->>>>>>> 8807cec2
 import {
   createSession,
   createTestApp,
