--- conflicted
+++ resolved
@@ -517,10 +517,6 @@
   });
 
   it('List of projects sorted by Sensitivity', async () => {
-<<<<<<< HEAD
-    await registerUserWithPower(app, [Powers.CreateProject]);
-    //Create three projects, each beginning with lower or upper-cases.
-=======
     await registerUserWithPower(app, [
       Powers.CreateLanguage,
       Powers.CreateProject,
@@ -529,7 +525,6 @@
     ]);
 
     //Create three intern projects of different sensitivities
->>>>>>> 9794ee0d
     await createProject(app, {
       name: 'High Sensitivity Proj ' + (await generateId()),
       type: ProjectType.Internship,
