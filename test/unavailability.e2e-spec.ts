--- conflicted
+++ resolved
@@ -1,19 +1,12 @@
-import { gql } from 'apollo-server-core';
 import * as faker from 'faker';
-import { times } from 'lodash';
-import { isValid } from 'shortid';
-import { User } from '../src/components/user';
-import { Unavailability } from '../src/components/user/unavailability';
+
 import {
+  TestApp,
   createSession,
   createTestApp,
   createUnavailability,
   createUser,
-  TestApp,
 } from './utility';
-<<<<<<< HEAD
-import { fragments } from './utility/fragments';
-=======
 
 import { Unavailability } from '../src/components/user/unavailability';
 import { User } from '../src/components/user';
@@ -21,7 +14,6 @@
 import { gql } from 'apollo-server-core';
 import { isValid } from 'shortid';
 import { times } from 'lodash';
->>>>>>> 26efad27
 
 describe('Unavailability e2e', () => {
   let app: TestApp;
@@ -57,7 +49,7 @@
         `,
         {
           id: unavailability.id,
-        }
+        },
       );
 
       expect(actual.id).toBe(unavailability.id);
@@ -69,7 +61,7 @@
     }
   });
 
-  // UPDATE UNAVAILABILITY
+  // UPDATE LANGUAGE
   it('update unavailability', async () => {
     const unavailability = await createUnavailability(app, { userId: user.id });
     const newDesc = faker.company.companyName();
@@ -92,7 +84,7 @@
             description: newDesc,
           },
         },
-      }
+      },
     );
     const updated = result.updateUnavailability.unavailability;
     expect(updated).toBeTruthy();
@@ -100,7 +92,7 @@
     expect(updated.description.value).toBe(newDesc);
   });
 
-  // DELETE UNAVAILABILITY
+  // DELETE LANGUAGE
   it('delete unavailability', async () => {
     const unavailability = await createUnavailability(app, { userId: user.id });
 
@@ -113,7 +105,7 @@
         `,
         {
           id: unavailability.id,
-        }
+        },
       );
       const actual: Unavailability | undefined = result.deleteUnavailability;
       expect(actual).toBeTruthy();
@@ -123,31 +115,19 @@
     }
   });
 
-<<<<<<< HEAD
-  // LIST UNAVAILABILITIES
-=======
   // LIST Unavailabilities
->>>>>>> 26efad27
   it('List view of unavailabilities', async () => {
     // create 10 unavailabilities
     const num = 10;
     await Promise.all(
-<<<<<<< HEAD
-      times(num).map(() => createUnavailability(app, { userId: user.id }))
-=======
       times(num).map(() =>
         createUnavailability(app, { userId: user.id }),
       ),
->>>>>>> 26efad27
     );
 
     const { unavailabilities } = await app.graphql.query(gql`
       query {
-<<<<<<< HEAD
-        unavailabilities (input: { filter: { userId : "${user.id}" }}) {
-=======
         unavailabilities (input: { filter: { userId : "${user.id}" }}){
->>>>>>> 26efad27
           items {
             ...unavailability
           }
