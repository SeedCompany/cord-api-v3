--- conflicted
+++ resolved
@@ -1,3 +1,4 @@
+import { Unavailability } from '../../src/components/user';
 import { gql } from 'apollo-server-core';
 
 export const fragments = {
@@ -128,16 +129,7 @@
   `,
   file: gql`
     fragment file on FileNode {
-<<<<<<< HEAD
-      id
       type
-      createdBy
-      modifiedBy
-      size
-      name
-=======
-      type
->>>>>>> 26efad27
     }
   `,
   product: gql`
@@ -154,79 +146,6 @@
   project: gql`
     fragment project on Project {
       id
-<<<<<<< HEAD
-      createdAt
-      type
-      sensitivity
-      name {
-        value
-        canRead
-        canEdit
-      }
-      deptId {
-        value
-        canRead
-        canEdit
-      }
-      step {
-        value
-        canRead
-        canEdit
-      }
-      status
-      location {
-        value {
-          id
-          name {
-            value
-          }
-        }
-      }
-      mouStart {
-        value
-        canRead
-        canEdit
-      }
-      mouEnd {
-        value
-        canRead
-        canEdit
-      }
-      estimatedSubmission {
-        value
-        canRead
-        canEdit
-      }
-      modifiedAt
-    }
-  `,
-  partnership: gql`
-    fragment partnership on Partnership {
-      id
-      agreementStatus {
-        value
-      }
-      mouStatus {
-        value
-      }
-      mouStart {
-        value
-      }
-      mouEnd {
-        value
-      }
-      types {
-        value
-      }
-      organization {
-        id
-        name {
-          value
-        }
-      }
-    }
-  `,
-=======
       name
       deptId
       status
@@ -242,5 +161,4 @@
       engagements
     }
   `
->>>>>>> 26efad27
 };