import { gql } from 'apollo-server-core';
<<<<<<< HEAD
import { CreateFileInput } from '../../src/components/file/dto';
=======
import { generate } from 'shortid';
import { CreateFileInput, File } from '../../src/components/file/dto';
>>>>>>> 8807cec2
import { TestApp } from './create-app';
import { fragments } from './fragments';

export async function createFile(
  app: TestApp,
  _input: Partial<CreateFileInput> = {}
) {
  const file: Partial<CreateFileInput> = {
    ...input,
  };

  const result = await app.graphql.mutate(
    gql`
      mutation createFile($input: CreateFileInput!) {
        createFile(input: $input) {
          file {
            ...file
          }
        }
      }
      ${fragments.file}
    `,
    {
      input: {
        file,
      },
    }
  );

  const actual: File = result.createFile.file;
  expect(actual).toBeTruthy();

  expect(actual.name.valueOf()).toBe(file.name);

  return actual;
}<|MERGE_RESOLUTION|>--- conflicted
+++ resolved
@@ -1,10 +1,6 @@
 import { gql } from 'apollo-server-core';
-<<<<<<< HEAD
-import { CreateFileInput } from '../../src/components/file/dto';
-=======
 import { generate } from 'shortid';
 import { CreateFileInput, File } from '../../src/components/file/dto';
->>>>>>> 8807cec2
 import { TestApp } from './create-app';
 import { fragments } from './fragments';
 
@@ -13,7 +9,7 @@
   _input: Partial<CreateFileInput> = {}
 ) {
   const file: Partial<CreateFileInput> = {
-    ...input,
+    ..._input,
   };
 
   const result = await app.graphql.mutate(
