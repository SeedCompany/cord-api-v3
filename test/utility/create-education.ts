import { gql } from 'apollo-server-core';
import * as faker from 'faker';
<<<<<<< HEAD
import { upperFirst } from 'lodash';
import { isValid } from 'shortid';
import {
  CreateEducation,
  Degree,
  Education,
} from '../../src/components/user/education';
import { TestApp } from './create-app';
import { fragments } from './fragments';
=======

import { CreateEducation, Degree, Education } from '../../src/components/user/education';

import { TestApp } from './create-app';
import { fragments } from './fragments';
import { gql } from 'apollo-server-core';
import { isValid } from 'shortid';
import { upperFirst } from 'lodash';
>>>>>>> 26efad27

export async function createEducation(
  app: TestApp,
  input: Partial<CreateEducation> = {}
) {
  const education: CreateEducation = {
    userId: input.userId!,
    degree: Degree.Associates,
    major: upperFirst(faker.hacker.adjective()) + ' Degree',
    institution: faker.company.companyName(),
    ...input,
  };

  const result = await app.graphql.mutate(
    gql`
      mutation createEducation($input: CreateEducationInput!) {
        createEducation(input: $input) {
          education {
            ...education
          }
        }
      }
      ${fragments.education}
    `,
    {
      input: {
        education: {
          ...education,
        },
      },
    }
  );

  const actual: Education = result.createEducation.education;
  expect(actual).toBeTruthy();

  expect(isValid(actual.id)).toBe(true);

  return actual;
}<|MERGE_RESOLUTION|>--- conflicted
+++ resolved
@@ -1,16 +1,4 @@
-import { gql } from 'apollo-server-core';
 import * as faker from 'faker';
-<<<<<<< HEAD
-import { upperFirst } from 'lodash';
-import { isValid } from 'shortid';
-import {
-  CreateEducation,
-  Degree,
-  Education,
-} from '../../src/components/user/education';
-import { TestApp } from './create-app';
-import { fragments } from './fragments';
-=======
 
 import { CreateEducation, Degree, Education } from '../../src/components/user/education';
 
@@ -19,11 +7,10 @@
 import { gql } from 'apollo-server-core';
 import { isValid } from 'shortid';
 import { upperFirst } from 'lodash';
->>>>>>> 26efad27
 
 export async function createEducation(
   app: TestApp,
-  input: Partial<CreateEducation> = {}
+  input: Partial<CreateEducation> = {},
 ) {
   const education: CreateEducation = {
     userId: input.userId!,
@@ -50,7 +37,7 @@
           ...education,
         },
       },
-    }
+    },
   );
 
   const actual: Education = result.createEducation.education;
