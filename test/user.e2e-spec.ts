import { gql } from 'apollo-server-core';
import { Connection } from 'cypher-query-builder';
import * as faker from 'faker';
import { PoolClient } from 'pg';
import { firstLettersOfWords, isValidId } from '../src/common';
import { Powers } from '../src/components/authorization/dto/powers';
import { SecuredTimeZone } from '../src/components/timezone';
import { UpdateUser, User, UserStatus } from '../src/components/user';
import { PostgresService } from '../src/core';
import {
  createEducation,
  createOrganization,
  createPerson,
  createSession,
  createTestApp,
  createUnavailability,
  fragments,
  generateRegisterInput,
  generateRequireFieldsRegisterInput,
  login,
  loginAsAdmin,
  registerUser,
  registerUserWithPower,
  registerUserWithStrictInput,
  TestApp,
} from './utility';
import { resetDatabase } from './utility/reset-database';

describe('User e2e', () => {
  let app: TestApp;
  let db: Connection;

  beforeAll(async () => {
    app = await createTestApp();
    db = app.get(Connection);
    await createSession(app);
    // await PostgresService.init();
    // await PostgresService.loadTestData();
  });

  // afterAll(async () => {
  //   await resetDatabase(db);
  //   await app.close();
  // });

  it('read one user by id', async () => {
    const fakeUser = await generateRegisterInput();

    const user = await registerUser(app, fakeUser);

    const result = await app.graphql.query(
      gql`
        query user($id: ID!) {
          user(id: $id) {
            ...user
          }
        }
        ${fragments.user}
      `,
      {
        id: user.id,
      }
    );

    const actual: User = result.user;
    expect(actual).toBeTruthy();

    expect(isValidId(actual.id)).toBe(true);
    expect(actual.email.value).toBe(fakeUser.email.toLowerCase());
    expect(actual.realFirstName.value).toBe(fakeUser.realFirstName);
    expect(actual.realLastName.value).toBe(fakeUser.realLastName);
    expect(actual.displayFirstName.value).toBe(fakeUser.displayFirstName);
    expect(actual.displayLastName.value).toBe(fakeUser.displayLastName);
    expect(actual.phone.value).toBe(fakeUser.phone);
    // expect((actual.timezone as SecuredTimeZone).value?.name).toBe(
    //   fakeUser.timezone
    // );
    expect(actual.about.value).toBe(fakeUser.about);
    expect(actual.status.value).toBe(fakeUser.status);

    return true;
  });

  it('create user with required input fields', async () => {
    const user = await generateRequireFieldsRegisterInput();
    const actual = await registerUserWithStrictInput(app, user);

    expect(isValidId(actual.id)).toBe(true);
    expect(actual.email.value).toBe(user.email.toLowerCase());
    expect(actual.realFirstName.value).toBe(user.realFirstName);
    expect(actual.realLastName.value).toBe(user.realLastName);
    expect(actual.displayFirstName.value).toBe(user.displayFirstName);
    expect(actual.displayLastName.value).toBe(user.displayLastName);
    expect(actual.phone.value).toBeNull();
    expect(actual.about.value).toBeNull();
    expect(actual.status.value).toBeNull();
<<<<<<< HEAD
    expect(actual.timezone.value?.name).toBe(user.timezone);
=======
    // expect((actual.timezone as SecuredTimeZone).value?.name).toBe(
    //   user.timezone
    // );
>>>>>>> 28c79443
  });

  it('should test Email is not case sensitive', async () => {
    const email = faker.internet.email().toUpperCase();
    const password = faker.internet.password(10);
    const user = await registerUser(app, { email, password });
    expect(user.email.value).toBe(email.toLowerCase());

    await login(app, { email: email.toLowerCase(), password });
    await login(app, { email, password });
  });

  it('create person - optional email', async () => {
    await registerUser(app);

    const person = await createPerson(app, {
      email: undefined,
    });
    expect(person.email.value).toBeNull();
  });
  // it('update user', async () => {
  //   // create user first
  //   const user = await registerUser(app);

  //   const fakeUser: UpdateUser = {
  //     id: user.id,
  //     email: faker.internet.email(),
  //     realFirstName: faker.name.firstName(),
  //     realLastName: faker.name.lastName(),
  //     displayFirstName: faker.name.firstName(),
  //     displayLastName: faker.name.lastName(),
  //     phone: faker.phone.phoneNumber(),
  //     timezone: 'America/New_York',
  //     about: 'new about detail',
  //     status: UserStatus.Disabled,
  //   };

  //   const result = await app.graphql.mutate(
  //     gql`
  //       mutation updateUser($input: UpdateUserInput!) {
  //         updateUser(input: $input) {
  //           user {
  //             ...user
  //           }
  //         }
  //       }
  //       ${fragments.user}
  //     `,
  //     {
  //       input: {
  //         user: {
  //           ...fakeUser,
  //         },
  //       },
  //     }
  //   );
  //   const actual: User = result.updateUser.user;

  //   expect(actual).toBeTruthy();

  //   expect(isValidId(actual.id)).toBe(true);

  //   expect(actual.email.value).toBe(fakeUser.email?.toLowerCase());
  //   expect(actual.realFirstName.value).toBe(fakeUser.realFirstName);
  //   expect(actual.realLastName.value).toBe(fakeUser.realLastName);
  //   expect(actual.displayFirstName.value).toBe(fakeUser.displayFirstName);
  //   expect(actual.displayLastName.value).toBe(fakeUser.displayLastName);
  //   expect(actual.phone.value).toBe(fakeUser.phone);
  //   expect((actual.timezone as SecuredTimeZone).value?.name).toBe(
  //     fakeUser.timezone
  //   );
  //   expect(actual.about.value).toBe(fakeUser.about);
  //   expect(actual.status.value).toBe(fakeUser.status);

  //   return true;
  // });

  it('delete user', async () => {
    // create user first
    const user = await registerUser(app);
    const result = await app.graphql.query(
      gql`
        mutation deleteUser($id: ID!) {
          deleteUser(id: $id)
        }
      `,
      {
        id: user.id,
      }
    );

    const actual: User | undefined = result.deleteUser;
    expect(actual).toBeTruthy();

    return true;
  });

  // // LIST USERS
  // it('list view of users', async () => {
  //   await registerUser(app);
  //   await registerUser(app);
  //   await registerUser(app);
  //   await registerUser(app);

  //   await loginAsAdmin(app);

  //   const { users } = await app.graphql.query(gql`
  //     query {
  //       users(input: { count: 25, page: 1 }) {
  //         items {
  //           ...user
  //         }
  //         hasMore
  //         total
  //       }
  //     }
  //     ${fragments.user}
  //   `);

  //   expect(users.items.length).toBeGreaterThanOrEqual(2);
  // });

  // it('assign organization to user', async () => {
  //   const newUser = await registerUserWithPower(app, [
  //     Powers.CreateOrganization,
  //   ]);
  //   const org = await createOrganization(app);
  //   const result = await app.graphql.mutate(
  //     gql`
  //       mutation assignOrganizationToUser($orgId: ID!, $userId: ID!) {
  //         assignOrganizationToUser(
  //           input: { request: { orgId: $orgId, userId: $userId } }
  //         )
  //       }
  //     `,
  //     {
  //       orgId: org.id,
  //       userId: newUser.id,
  //     }
  //   );

  //   expect(result.assignOrganizationToUser).toBe(true);
  // });

  // it('remove organization from user', async () => {
  //   const newUser = await registerUserWithPower(app, [
  //     Powers.CreateOrganization,
  //   ]);
  //   const org = await createOrganization(app);

  //   // assign organization to user
  //   await app.graphql.mutate(
  //     gql`
  //       mutation assignOrganizationToUser($orgId: ID!, $userId: ID!) {
  //         assignOrganizationToUser(
  //           input: { request: { orgId: $orgId, userId: $userId } }
  //         )
  //       }
  //     `,
  //     {
  //       orgId: org.id,
  //       userId: newUser.id,
  //     }
  //   );

  //   // remove organization from user
  //   const result = await app.graphql.mutate(
  //     gql`
  //       mutation removeOrganizationFromUser($orgId: ID!, $userId: ID!) {
  //         removeOrganizationFromUser(
  //           input: { request: { orgId: $orgId, userId: $userId } }
  //         )
  //       }
  //     `,
  //     {
  //       orgId: org.id,
  //       userId: newUser.id,
  //     }
  //   );

  //   expect(result.removeOrganizationFromUser).toBe(true);
  // });

  // it('assign primary organization to user', async () => {
  //   const newUser = await registerUserWithPower(app, [
  //     Powers.CreateOrganization,
  //   ]);
  //   const org = await createOrganization(app);
  //   const result = await app.graphql.mutate(
  //     gql`
  //       mutation assignOrganizationToUser(
  //         $orgId: ID!
  //         $userId: ID!
  //         $primary: Boolean!
  //       ) {
  //         assignOrganizationToUser(
  //           input: {
  //             request: { orgId: $orgId, userId: $userId, primary: $primary }
  //           }
  //         )
  //       }
  //     `,
  //     {
  //       orgId: org.id,
  //       userId: newUser.id,
  //       primary: true,
  //     }
  //   );

  //   expect(result.assignOrganizationToUser).toBe(true);
  // });

  // it('remove primary organization from user', async () => {
  //   const newUser = await registerUserWithPower(app, [
  //     Powers.CreateOrganization,
  //   ]);
  //   const org = await createOrganization(app);

  //   // assign primary organization to user
  //   await app.graphql.mutate(
  //     gql`
  //       mutation assignOrganizationToUser(
  //         $orgId: ID!
  //         $userId: ID!
  //         $primary: Boolean!
  //       ) {
  //         assignOrganizationToUser(
  //           input: {
  //             request: { orgId: $orgId, userId: $userId, primary: $primary }
  //           }
  //         )
  //       }
  //     `,
  //     {
  //       orgId: org.id,
  //       userId: newUser.id,
  //       primary: true,
  //     }
  //   );

  //   // remove primary organization from user
  //   const result = await app.graphql.mutate(
  //     gql`
  //       mutation removeOrganizationFromUser($orgId: ID!, $userId: ID!) {
  //         removeOrganizationFromUser(
  //           input: { request: { orgId: $orgId, userId: $userId } }
  //         )
  //       }
  //     `,
  //     {
  //       orgId: org.id,
  //       userId: newUser.id,
  //     }
  //   );

  //   expect(result.removeOrganizationFromUser).toBe(true);

  //   // TODO after #430 is resolved, list orgs and make sure org is removed as primary
  // });

  // it('read one users organizations', async () => {
  //   const newUser = await registerUserWithPower(app, [
  //     Powers.CreateOrganization,
  //   ]);

  //   const org = await createOrganization(app);
  //   const result = await app.graphql.mutate(
  //     gql`
  //       mutation assignOrganizationToUser(
  //         $orgId: ID!
  //         $userId: ID!
  //         $primary: Boolean!
  //       ) {
  //         assignOrganizationToUser(
  //           input: {
  //             request: { orgId: $orgId, userId: $userId, primary: $primary }
  //           }
  //         )
  //       }
  //     `,
  //     {
  //       orgId: org.id,
  //       userId: newUser.id,
  //       primary: true,
  //     }
  //   );
  //   expect(result.assignOrganizationToUser).toBe(true);

  //   const result1 = await app.graphql.query(
  //     gql`
  //       query user($id: ID!) {
  //         user(id: $id) {
  //           ...user
  //           organizations {
  //             items {
  //               ...org
  //             }
  //             hasMore
  //             total
  //             canRead
  //             canCreate
  //           }
  //         }
  //       }
  //       ${fragments.user}
  //       ${fragments.org}
  //     `,
  //     {
  //       id: newUser.id,
  //     }
  //   );
  //   const actual = result1.user;
  //   expect(actual).toBeTruthy();
  //   expect(actual.organizations.items[0].id).toBe(org.id);
  //   return true;
  // });

  // it('read one users education', async () => {
  //   const newUser = await registerUser(app);
  //   const edu = await createEducation(app, { userId: newUser.id });

  //   const result = await app.graphql.query(
  //     gql`
  //       query user($id: ID!) {
  //         user(id: $id) {
  //           ...user
  //           education {
  //             items {
  //               ...education
  //             }
  //             hasMore
  //             total
  //             canRead
  //             canCreate
  //           }
  //         }
  //       }
  //       ${fragments.user}
  //       ${fragments.education}
  //     `,
  //     {
  //       id: newUser.id,
  //     }
  //   );
  //   const actual = result.user;
  //   expect(actual).toBeTruthy();
  //   expect(actual.education.items[0].id).toBe(edu.id);
  //   return true;
  // });

  // it('read one users unavailablity', async () => {
  //   const newUser = await registerUser(app);
  //   const unavail = await createUnavailability(app, { userId: newUser.id });

  //   const result = await app.graphql.query(
  //     gql`
  //       query user($id: ID!) {
  //         user(id: $id) {
  //           ...user
  //           unavailabilities {
  //             items {
  //               ...unavailability
  //             }
  //             hasMore
  //             total
  //             canRead
  //             canCreate
  //           }
  //         }
  //       }
  //       ${fragments.user}
  //       ${fragments.unavailability}
  //     `,
  //     {
  //       id: newUser.id,
  //     }
  //   );
  //   const actual = result.user;
  //   expect(actual).toBeTruthy();
  //   expect(actual.unavailabilities.items[0].id).toBe(unavail.id);
  //   return true;
  // });

  // it('read user avatar', async () => {
  //   const fakeUser = await generateRegisterInput();
  //   const newUser = await registerUser(app, fakeUser);

  //   const result = await app.graphql.query(
  //     gql`
  //       query user($id: ID!) {
  //         user(id: $id) {
  //           ...user
  //           avatarLetters
  //           fullName
  //         }
  //       }
  //       ${fragments.user}
  //     `,
  //     {
  //       id: newUser.id,
  //     }
  //   );
  //   const actual = result.user;
  //   expect(actual.avatarLetters).toBe(firstLettersOfWords(actual.fullName));
  // });

  // it('list users with organizations', async () => {
  //   const newUser = await registerUserWithPower(app, [
  //     Powers.CreateOrganization,
  //   ]);
  //   const org = await createOrganization(app);

  //   const result = await app.graphql.mutate(
  //     gql`
  //       mutation assignOrganizationToUser(
  //         $orgId: ID!
  //         $userId: ID!
  //         $primary: Boolean!
  //       ) {
  //         assignOrganizationToUser(
  //           input: {
  //             request: { orgId: $orgId, userId: $userId, primary: $primary }
  //           }
  //         )
  //       }
  //     `,
  //     {
  //       orgId: org.id,
  //       userId: newUser.id,
  //       primary: true,
  //     }
  //   );
  //   expect(result.assignOrganizationToUser).toBe(true);

  //   const { user } = await app.graphql.query(
  //     gql`
  //       query user($id: ID!) {
  //         user(id: $id) {
  //           ...user
  //           organizations {
  //             items {
  //               ...org
  //             }
  //             hasMore
  //             total
  //             canRead
  //             canCreate
  //           }
  //         }
  //       }
  //       ${fragments.user}
  //       ${fragments.org}
  //     `,
  //     {
  //       id: newUser.id,
  //     }
  //   );
  //   expect(user.organizations).toBeTruthy();
  //   expect(user.organizations.items.length).toBeGreaterThanOrEqual(1);
  // });

  // it('should test Email is not case sensitive', async () => {
  //   const email = faker.internet.email().toUpperCase();
  //   const password = faker.internet.password(10);
  //   const user = await registerUser(app, { email, password });
  //   expect(user.email.value).toBe(email.toLowerCase());

  //   await login(app, { email: email.toLowerCase(), password });
  //   await login(app, { email, password });
  // });
});<|MERGE_RESOLUTION|>--- conflicted
+++ resolved
@@ -94,13 +94,9 @@
     expect(actual.phone.value).toBeNull();
     expect(actual.about.value).toBeNull();
     expect(actual.status.value).toBeNull();
-<<<<<<< HEAD
-    expect(actual.timezone.value?.name).toBe(user.timezone);
-=======
     // expect((actual.timezone as SecuredTimeZone).value?.name).toBe(
     //   user.timezone
     // );
->>>>>>> 28c79443
   });
 
   it('should test Email is not case sensitive', async () => {
