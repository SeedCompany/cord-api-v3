import { gql } from 'apollo-server-core';
import * as faker from 'faker';
import { times } from 'lodash';
import { generate, isValid } from 'shortid';
import { Organization } from '../src/components/organization';
import {
  createOrganization,
  createSession,
  createTestApp,
  createUser,
  fragments,
  TestApp,
} from './utility';
import { generate, isValid } from 'shortid';

<<<<<<< HEAD
=======
import { Organization } from '../src/components/organization';
import { gql } from 'apollo-server-core';
import { times } from 'lodash';

>>>>>>> 26efad27
describe('Organization e2e', () => {
  let app: TestApp;

  beforeAll(async () => {
    app = await createTestApp();
    await createSession(app);
    await createUser(app);
  });

  afterAll(async () => {
    await app.close();
  });

  // READ ORG
  it('create & read organization by id', async () => {
    const org = await createOrganization(app);

    const { organization: actual } = await app.graphql.query(
      gql`
        query org($id: ID!) {
          organization(id: $id) {
            ...org
          }
        }
        ${fragments.org}
      `,
      {
        id: org.id,
      }
    );

    expect(actual.id).toBe(org.id);
    expect(isValid(actual.id)).toBe(true);
    expect(actual.name.value).toBe(org.name.value);
  });

  // UPDATE ORG
  it('update organization', async () => {
    const org = await createOrganization(app);

    const newName = faker.company.companyName();

    const result = await app.graphql.mutate(
      gql`
        mutation updateOrganization($input: UpdateOrganizationInput!) {
          updateOrganization(input: $input) {
            organization {
              ...org
            }
          }
        }
        ${fragments.org}
      `,
      {
        input: {
          organization: {
            id: org.id,
            name: newName,
          },
        },
      }
    );

    const updated = result.updateOrganization.organization;
    expect(updated).toBeTruthy();
    expect(updated.id).toBe(org.id);
    expect(updated.name.value).toBe(newName);
  });

  // DELETE ORG
  it('delete organization', async () => {
    const org = await createOrganization(app);

    const result = await app.graphql.mutate(
      gql`
        mutation deleteOrganization($id: ID!) {
          deleteOrganization(id: $id)
        }
      `,
      {
        id: org.id,
      }
    );

    const actual: Organization | undefined = result.deleteOrganization;
    expect(actual).toBeTruthy();
  });

  // LIST ORGs
  it('list view of organizations', async () => {
    // create a bunch of orgs
<<<<<<< HEAD
    await Promise.all(
      times(10).map(() =>
        createOrganization(app, { name: generate() + ' Inc' })
      )
=======
    const orgs = await Promise.all(
      times(10).map(() => createOrganization(app,{name: generate() + ' Inc'})),
>>>>>>> 26efad27
    );

    const { organizations } = await app.graphql.query(gql`
      query {
<<<<<<< HEAD
        organizations(input: { filter: { name: "Inc" } }) {
=======
        organizations (input: {filter: {name: "Inc"}}) {
>>>>>>> 26efad27
          items {
            ...org
          }
          hasMore
          total
        }
      }
      ${fragments.org}
    `);

    expect(organizations.items.length).toBeGreaterThan(9);
  });
});<|MERGE_RESOLUTION|>--- conflicted
+++ resolved
@@ -1,25 +1,19 @@
-import { gql } from 'apollo-server-core';
 import * as faker from 'faker';
-import { times } from 'lodash';
-import { generate, isValid } from 'shortid';
-import { Organization } from '../src/components/organization';
+
 import {
+  TestApp,
   createOrganization,
   createSession,
   createTestApp,
   createUser,
   fragments,
-  TestApp,
 } from './utility';
 import { generate, isValid } from 'shortid';
 
-<<<<<<< HEAD
-=======
 import { Organization } from '../src/components/organization';
 import { gql } from 'apollo-server-core';
 import { times } from 'lodash';
 
->>>>>>> 26efad27
 describe('Organization e2e', () => {
   let app: TestApp;
 
@@ -48,7 +42,7 @@
       `,
       {
         id: org.id,
-      }
+      },
     );
 
     expect(actual.id).toBe(org.id);
@@ -80,7 +74,7 @@
             name: newName,
           },
         },
-      }
+      },
     );
 
     const updated = result.updateOrganization.organization;
@@ -101,7 +95,7 @@
       `,
       {
         id: org.id,
-      }
+      },
     );
 
     const actual: Organization | undefined = result.deleteOrganization;
@@ -111,24 +105,13 @@
   // LIST ORGs
   it('list view of organizations', async () => {
     // create a bunch of orgs
-<<<<<<< HEAD
-    await Promise.all(
-      times(10).map(() =>
-        createOrganization(app, { name: generate() + ' Inc' })
-      )
-=======
     const orgs = await Promise.all(
       times(10).map(() => createOrganization(app,{name: generate() + ' Inc'})),
->>>>>>> 26efad27
     );
 
     const { organizations } = await app.graphql.query(gql`
       query {
-<<<<<<< HEAD
-        organizations(input: { filter: { name: "Inc" } }) {
-=======
         organizations (input: {filter: {name: "Inc"}}) {
->>>>>>> 26efad27
           items {
             ...org
           }
