--- conflicted
+++ resolved
@@ -1,21 +1,19 @@
-import { gql } from 'apollo-server-core';
 import * as faker from 'faker';
-import { times } from 'lodash';
-import { isValid } from 'shortid';
-import { User } from '../src/components/user';
-import { Education } from '../src/components/user/education';
+
 import {
-<<<<<<< HEAD
-=======
   TestApp,
->>>>>>> 26efad27
   createEducation,
   createSession,
   createTestApp,
   createUser,
-  TestApp,
 } from './utility';
+
+import { Education } from '../src/components/user/education';
+import { User } from '../src/components/user';
 import { fragments } from './utility/fragments';
+import { gql } from 'apollo-server-core';
+import { isValid } from 'shortid';
+import { times } from 'lodash';
 
 describe('Education e2e', () => {
   let app: TestApp;
@@ -51,7 +49,7 @@
         `,
         {
           id: education.id,
-        }
+        },
       );
 
       expect(actual.id).toBe(education.id);
@@ -86,7 +84,7 @@
             institution: newInstitution,
           },
         },
-      }
+      },
     );
     const updated = result.updateEducation.education;
     expect(updated).toBeTruthy();
@@ -107,7 +105,7 @@
         `,
         {
           id: education.id,
-        }
+        },
       );
       const actual: Education | undefined = result.deleteEducation;
       expect(actual).toBeTruthy();
@@ -122,11 +120,7 @@
     // create 10 educations
     const numEducations = 10;
     await Promise.all(
-<<<<<<< HEAD
-      times(numEducations).map(() => createEducation(app, { userId: user.id }))
-=======
       times(numEducations).map(() => createEducation(app, { userId: user.id })),
->>>>>>> 26efad27
     );
 
     const { educations } = await app.graphql.query(gql`
