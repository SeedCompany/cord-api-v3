import { gql } from 'apollo-server-core';
import * as faker from 'faker';
import { times } from 'lodash';
import { generate, isValid } from 'shortid';
import { LiteracyMaterial } from '../src/components/literacy-material';
import { createRandomScriptureReferences } from '../src/components/scripture/reference';
import {
  createLiteracyMaterial,
  createSession,
  createTestApp,
  createUser,
  fragments,
  TestApp,
} from './utility';

describe('LiteracyMaterial e2e', () => {
  let app: TestApp;

  beforeAll(async () => {
    app = await createTestApp();
    await createSession(app);
    await createUser(app);
  });

  afterAll(async () => {
    await app.close();
  });

  // Create LiteracyMaterial
  it('create literacyMaterial', async () => {
    const name = faker.company.companyName();
<<<<<<< HEAD
    const lm = await createLiteracyMaterial(app, { name });

    expect(lm.id).toBeDefined();
  });

  // Create LiteracyMaterial with scriptureReferences
  it('create literacyMaterial with scriptureReferences', async () => {
    const name = faker.company.companyName();
    const lm = await createLiteracyMaterial(app, {
      name,
      scriptureReferences: [
        {
          start: {
            book: 'Exodus',
            chapter: 22,
            verse: 143,
          },
          end: {
            book: 'Exodus',
            chapter: 30,
            verse: 279,
          },
        },
      ],
    });

    expect(lm.id).toBeDefined();
=======
    const scriptureReferences = createRandomScriptureReferences();
    const lm = await createLiteracyMaterial(app, { name, scriptureReferences });
    expect(lm.scriptureReferences.value).toBeDefined();
    expect(lm.scriptureReferences.value).toEqual(scriptureReferences);
>>>>>>> 67eba6e1
  });

  // READ LiteracyMaterial
  it('create & read literacyMaterial by id', async () => {
    const name = faker.company.companyName();
    const scriptureReferences = createRandomScriptureReferences();
    const lm = await createLiteracyMaterial(app, { name, scriptureReferences });
    const { literacyMaterial: actual } = await app.graphql.query(
      gql`
        query lm($id: ID!) {
          literacyMaterial(id: $id) {
            ...literacyMaterial
          }
        }
        ${fragments.literacyMaterial}
      `,
      {
        id: lm.id,
      }
    );
    expect(actual.id).toBe(lm.id);
    expect(isValid(actual.id)).toBe(true);
    expect(actual.name.value).toBe(lm.name.value);
    expect(actual.scriptureReferences.value).toEqual(
      lm.scriptureReferences.value
    );
  });

  // UPDATE LiteracyMaterial
  it('update literacyMaterial', async () => {
    const lm = await createLiteracyMaterial(app);
    const newName = faker.company.companyName();
    const scriptureReferences = createRandomScriptureReferences();
    const result = await app.graphql.mutate(
      gql`
        mutation updateLiteracyMaterial($input: UpdateLiteracyMaterialInput!) {
          updateLiteracyMaterial(input: $input) {
            literacyMaterial {
              ...literacyMaterial
            }
          }
        }
        ${fragments.literacyMaterial}
      `,
      {
        input: {
          literacyMaterial: {
            id: lm.id,
            name: newName,
            scriptureReferences,
          },
        },
      }
    );
    const updated = result.updateLiteracyMaterial.literacyMaterial;
    expect(updated).toBeTruthy();
    expect(updated.name.value).toBe(newName);
    expect(updated.scriptureReferences.value).toBeDefined();
    expect(updated.scriptureReferences.value).toEqual(scriptureReferences);
  });

  // DELETE literacyMaterial
  it('delete literacyMaterial', async () => {
    const fm = await createLiteracyMaterial(app);
    const result = await app.graphql.mutate(
      gql`
        mutation deleteLiteracyMaterial($id: ID!) {
          deleteLiteracyMaterial(id: $id)
        }
      `,
      {
        id: fm.id,
      }
    );
    const actual: LiteracyMaterial | undefined = result.deleteLiteracyMaterial;
    expect(actual).toBeTruthy();
  });

  // LIST LiteracyMaterials
  it('list view of LiteracyMaterials', async () => {
    // create a bunch of LiteracyMaterials
    const numLitMat = 2;
    await Promise.all(
      times(numLitMat).map(() =>
        createLiteracyMaterial(app, { name: generate() + ' Inc' })
      )
    );

    const { literacyMaterials } = await app.graphql.query(gql`
      query {
        literacyMaterials(input: { count: 15, filter: { name: "Inc" } }) {
          items {
            ...literacyMaterial
          }
          hasMore
          total
        }
      }
      ${fragments.literacyMaterial}
    `);

    expect(literacyMaterials.items.length).toBeGreaterThanOrEqual(numLitMat);
  });
});<|MERGE_RESOLUTION|>--- conflicted
+++ resolved
@@ -29,40 +29,10 @@
   // Create LiteracyMaterial
   it('create literacyMaterial', async () => {
     const name = faker.company.companyName();
-<<<<<<< HEAD
-    const lm = await createLiteracyMaterial(app, { name });
-
-    expect(lm.id).toBeDefined();
-  });
-
-  // Create LiteracyMaterial with scriptureReferences
-  it('create literacyMaterial with scriptureReferences', async () => {
-    const name = faker.company.companyName();
-    const lm = await createLiteracyMaterial(app, {
-      name,
-      scriptureReferences: [
-        {
-          start: {
-            book: 'Exodus',
-            chapter: 22,
-            verse: 143,
-          },
-          end: {
-            book: 'Exodus',
-            chapter: 30,
-            verse: 279,
-          },
-        },
-      ],
-    });
-
-    expect(lm.id).toBeDefined();
-=======
     const scriptureReferences = createRandomScriptureReferences();
     const lm = await createLiteracyMaterial(app, { name, scriptureReferences });
     expect(lm.scriptureReferences.value).toBeDefined();
     expect(lm.scriptureReferences.value).toEqual(scriptureReferences);
->>>>>>> 67eba6e1
   });
 
   // READ LiteracyMaterial
